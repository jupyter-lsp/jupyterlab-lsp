parameters:
  platforms:
    - name: Linux
      vmImage: ubuntu-16.04
      activate: source activate base
    - name: MacOSX
      vmImage: macos-10.14
      activate: source activate base
    - name: Windows
      vmImage: vs2017-win2016
      activate: call activate base
  pythons:
    - name: ThreeSix
      spec: '=3.6'
      lab: '>=2.1.0,<3.0.0a0'
      nodejs: '>=10,<11.0.0.a0'
    - name: ThreeSeven
      spec: '=3.7'
      lab: '>=2.1.0,<3.0.0a0'
      nodejs: '>=12,<13.0.0a0'
    - name: ThreeEight
      spec: '=3.8'
      lab: '>=2.1.0,<3.0.0a0'
      nodejs: '>=13,<14.0.0a0'
  js_cov_packages:
    - jupyterlab-go-to-definition
    - jupyterlab-lsp
  env_update: conda env update -n base --file env-test.yml --quiet
  lab_link: jupyter labextension link --debug --no-build $(LINKED_EXTENSIONS)
  lab_ext: jupyter labextension install --debug --no-build $(FIRST_PARTY_LABEXTENSIONS)
  lab_build: jupyter lab build --debug --dev-build=False --minimize=True

jobs:
  - ${{ each platform in parameters.platforms }}:
      - ${{ each python in parameters.pythons}}:
          - job: ${{ platform.name }}${{ python.name }}
            pool:
              vmImage: ${{ platform.vmImage }}
            steps:
              - template: steps.conda.yml
                parameters:
                  name: ${{ platform.name }}
                  packages: "'python${{ python.spec }}'"

              - script: ${{ platform.activate }} && cd ci && python env_template.py "${{ python.spec }}" "${{ python.lab }}" "${{ python.nodejs }}"
                displayName: generate env with python, lab, and nodejs version

              - script: ${{ parameters.env_update }} || ${{ parameters.env_update }} || ${{ parameters.env_update }}
                displayName: update conda environment with test dependencies

              - script: conda info && conda list -n base
                displayName: list conda packages and info

              - script: ${{ platform.activate }} && jlpm || jlpm || jlpm
                displayName: install npm dependencies

              - script: ${{ platform.activate }} && jlpm build
                displayName: build typescript

              - script: ${{ platform.activate }} && python setup.py sdist bdist_wheel
                displayName: build python distributions

              - script: ${{ platform.activate }} && jlpm lerna run bundle
                displayName: build npm bundles

              - script: ${{ platform.activate }} && cd dist && python -m pip install jupyter_lsp-$(PY_JLSP_VERSION)-py3-none-any.whl --no-deps
                displayName: install python wheel

              - script: ${{ platform.activate }} && python scripts/jedi_cache.py
                displayName: warm up jedi cache

              - script: ${{ platform.activate }} && jlpm test
                displayName: run frontend unit tests

              - task: PublishTestResults@2
                displayName: publish frontend test results
                inputs:
                  testResultsFiles: packages/**/junit.xml
                  testRunTitle: 'Jest ${{ platform.name }}${{ python.name }}'
                  mergeTestResults: true
                condition: always()

              - ${{ each js_package in parameters.js_cov_packages }}:
                  - task: PublishCodeCoverageResults@1
                    displayName: 'publish ${{ js_package }} coverage'
                    inputs:
                      codeCoverageTool: Cobertura
                      summaryFileLocation: 'packages/${{ js_package }}/coverage/cobertura-coverage.xml'
                    condition: always()

<<<<<<< HEAD
              - script: ${{ platform.activate }} jupyterlab-lsp && jupyter kernelspec list
                displayName: list kernels

              - script: ${{ platform.activate }} jupyterlab-lsp && jupyter lsp kernelspec install
                displayName: install kernel

              - script: ${{ platform.activate }} jupyterlab-lsp && jupyter kernelspec list
                displayName: list kernels (again)
=======
              - script: ${{ platform.activate }} && jupyter serverextension list
                displayName: list server extensions
>>>>>>> 30e38bd0

              - script: ${{ platform.activate }} && python scripts/utest.py --test-run-title="Pytest ${{ platform.name }}${{ python.name }}"
                displayName: run python tests

              - script: ${{ platform.activate }} && ${{ parameters.lab_link }} || ${{ parameters.lab_link }} || ${{ parameters.lab_link }}
                displayName: install support packages

              - script: ${{ platform.activate }} && ${{ parameters.lab_ext }} || ${{ parameters.lab_ext }} || ${{ parameters.lab_ext }}
                displayName: install labextensions

              - script: ${{ platform.activate }} && jupyter labextension list
                displayName: list labextensions before build

              - script: ${{ platform.activate }} && ${{ parameters.lab_build }} || ${{ parameters.lab_build }} || ${{ parameters.lab_build }}
                displayName: build lab

              - script: ${{ platform.activate }} && jupyter labextension list
                displayName: list labextensions after build

              - script: ${{ platform.activate }} && python scripts/atest.py
                displayName: run browser tests

              - task: PublishTestResults@2
                displayName: publish browser test results
                inputs:
                  testResultsFiles: atest/output/*.xunit.xml
                  testRunTitle: 'Robot ${{ platform.name }}${{ python.name }}'
                  mergeTestResults: true
                condition: always()

              - task: PublishPipelineArtifact@0
                displayName: publish browser test output
                inputs:
                  targetPath: atest/output
                  artifactName: $(Agent.JobStatus) Robot ${{ platform.name }}${{ python.name }} $(Build.BuildId)
                condition: always()<|MERGE_RESOLUTION|>--- conflicted
+++ resolved
@@ -88,7 +88,6 @@
                       summaryFileLocation: 'packages/${{ js_package }}/coverage/cobertura-coverage.xml'
                     condition: always()
 
-<<<<<<< HEAD
               - script: ${{ platform.activate }} jupyterlab-lsp && jupyter kernelspec list
                 displayName: list kernels
 
@@ -97,10 +96,6 @@
 
               - script: ${{ platform.activate }} jupyterlab-lsp && jupyter kernelspec list
                 displayName: list kernels (again)
-=======
-              - script: ${{ platform.activate }} && jupyter serverextension list
-                displayName: list server extensions
->>>>>>> 30e38bd0
 
               - script: ${{ platform.activate }} && python scripts/utest.py --test-run-title="Pytest ${{ platform.name }}${{ python.name }}"
                 displayName: run python tests
