{
  "name": "@krassowski/jupyterlab-lsp",
  "version": "2.0.0",
  "description": "Language Server Protocol integration for JupyterLab",
  "keywords": [
    "jupyter",
    "jupyterlab",
    "jupyterlab-extension",
    "lsp",
    "language-server-protocol",
    "intellisense",
    "code-intelligence",
    "linting"
  ],
  "homepage": "https://github.com/krassowski/jupyterlab-lsp",
  "bugs": {
    "url": "https://github.com/krassowski/jupyterlab-lsp/issues"
  },
  "license": "BSD-3-Clause",
  "author": "Michał Krassowski",
  "files": [
    "{lib,style,schema,src}/**/*.{d.ts,eot,gif,html,jpg,js,js.map,json,png,svg,woff2,ttf,css,json,ts,tsx,txt,md}"
  ],
  "main": "lib/index.js",
  "types": "lib/index.d.ts",
  "repository": {
    "type": "git",
    "url": "https://github.com/krassowski/jupyterlab-lsp.git"
  },
  "scripts": {
    "build": "jlpm build:schema && tsc -b",
    "build:schema": "json2ts ../../py_src/jupyter_lsp/schema/schema.json --unreachableDefinitions | prettier --stdin-filepath _schema.d.ts > src/_schema.d.ts",
    "bundle": "npm pack .",
    "clean": "rimraf lib",
    "lab:link": "jupyter labextension link . --no-build",
    "test": "jlpm jest --coverage --coverageReporters=cobertura --coverageReporters=html --coverageReporters=text-summary"
  },
  "dependencies": {
<<<<<<< HEAD
    "@krassowski/jupyterlab_go_to_definition": "~2.0.0"
=======
    "@krassowski/jupyterlab_go_to_definition": "~1.0.0",
    "lodash.mergewith": "^4.6.1",
    "lsp-ws-connection": "~0.4.0"
>>>>>>> 494b711e
  },
  "devDependencies": {
    "@babel/preset-env": "^7.4.3",
    "@jupyterlab/application": "2",
    "@jupyterlab/apputils": "2",
    "@jupyterlab/cells": "2",
    "@jupyterlab/codeeditor": "2",
    "@jupyterlab/codemirror": "2",
    "@jupyterlab/completer": "2",
    "@jupyterlab/coreutils": "4",
    "@jupyterlab/docmanager": "2",
    "@jupyterlab/docregistry": "2",
    "@jupyterlab/fileeditor": "2",
    "@jupyterlab/notebook": "2",
    "@jupyterlab/rendermime": "2",
    "@jupyterlab/services": "5",
    "@jupyterlab/statusbar": "2",
    "@jupyterlab/testutils": "2",
    "@jupyterlab/tooltip": "2",
    "@lumino/algorithm": "*",
    "@lumino/widgets": "*",
    "@types/chai": "^4.1.7",
    "@types/codemirror": "^0.0.74",
    "@types/events": "^3.0.0",
    "@types/jest": "^23.3.11",
    "@types/lodash.mergewith": "^4.6.1",
    "chai": "^4.2.0",
    "codemirror": "*",
    "events": "^3.0.0",
    "jest": "^24.7.1",
    "jest-junit": "^8.0.0",
    "json-schema-to-typescript": "^8.0.0",
    "react": "*",
    "rimraf": "~2.6.2",
    "ts-jest": "^24.0.2",
    "typescript": "~3.9.3"
  },
  "peerDependencies": {
    "@jupyterlab/application": "2",
    "@jupyterlab/apputils": "2",
    "@jupyterlab/cells": "2",
    "@jupyterlab/codeeditor": "2",
    "@jupyterlab/codemirror": "2",
    "@jupyterlab/completer": "2",
    "@jupyterlab/coreutils": "4",
    "@jupyterlab/docmanager": "2",
    "@jupyterlab/docregistry": "2",
    "@jupyterlab/fileeditor": "2",
    "@jupyterlab/notebook": "2",
    "@jupyterlab/rendermime": "2",
    "@jupyterlab/services": "5",
    "@jupyterlab/statusbar": "2",
    "@jupyterlab/tooltip": "2",
    "@lumino/algorithm": "*",
    "@lumino/widgets": "*",
    "codemirror": "*",
    "react": "*"
  },
  "jupyterlab": {
    "extension": true,
    "discovery": {
      "server": {
        "base": {
          "name": "jupyter-lsp"
        },
        "managers": [
          "pip"
        ]
      }
    },
    "schemaDir": "schema"
  }
}<|MERGE_RESOLUTION|>--- conflicted
+++ resolved
@@ -36,13 +36,8 @@
     "test": "jlpm jest --coverage --coverageReporters=cobertura --coverageReporters=html --coverageReporters=text-summary"
   },
   "dependencies": {
-<<<<<<< HEAD
-    "@krassowski/jupyterlab_go_to_definition": "~2.0.0"
-=======
-    "@krassowski/jupyterlab_go_to_definition": "~1.0.0",
-    "lodash.mergewith": "^4.6.1",
-    "lsp-ws-connection": "~0.4.0"
->>>>>>> 494b711e
+    "@krassowski/jupyterlab_go_to_definition": "~2.0.0",
+    "lodash.mergewith": "^4.6.1"
   },
   "devDependencies": {
     "@babel/preset-env": "^7.4.3",
