import {
  ILabShell,
  JupyterFrontEnd,
  JupyterFrontEndPlugin,
} from '@jupyterlab/application';
import { ICommandPalette } from '@jupyterlab/apputils';
import { INotebookTracker, NotebookPanel } from '@jupyterlab/notebook';
import { CodeMirrorEditor } from '@jupyterlab/codemirror';
import { FileEditor, IEditorTracker } from '@jupyterlab/fileeditor';
import { ISettingRegistry } from '@jupyterlab/settingregistry';
import { IDocumentManager } from '@jupyterlab/docmanager';

import { LanguageServerManager } from './manager';

import { FileEditorJumper } from '@krassowski/jupyterlab_go_to_definition/lib/jumpers/fileeditor';
import { NotebookJumper } from '@krassowski/jupyterlab_go_to_definition/lib/jumpers/notebook';

// TODO: make use of it for jump target selection (requires to be added to package.json)?
// import 'codemirror/addon/hint/show-hint.css';
// import 'codemirror/addon/hint/show-hint';
import '../style/index.css';

import { ICompletionManager } from '@jupyterlab/completer';
import { IRenderMimeRegistry } from '@jupyterlab/rendermime';
import { NotebookAdapter } from './adapters/jupyterlab/notebook';
import { FileEditorAdapter } from './adapters/jupyterlab/file_editor';
import { lsp_features } from './adapters/jupyterlab/jl_adapter';
import { IFeatureCommand } from './adapters/codemirror/feature';
import {
  file_editor_adapters,
  FileEditorCommandManager,
  notebook_adapters,
  NotebookCommandManager,
} from './command_manager';
import IPaths = JupyterFrontEnd.IPaths;
import { IStatusBar } from '@jupyterlab/statusbar';
import { LSPStatus } from './adapters/jupyterlab/components/statusbar';
import {
  IDocumentWidget,
  DocumentRegistry,
} from '@jupyterlab/docregistry/lib/registry';
import { DocumentConnectionManager } from './connection_manager';
import { TLanguageServerConfigurations } from './tokens';

const lsp_commands: Array<IFeatureCommand> = [].concat(
  ...lsp_features.map((feature) => feature.commands)
);

/**
 * The plugin registration information.
 */
const plugin: JupyterFrontEndPlugin<void> = {
  id: '@krassowski/jupyterlab-lsp:plugin',
  requires: [
    IEditorTracker,
    INotebookTracker,
    ISettingRegistry,
    ICommandPalette,
    IDocumentManager,
    ICompletionManager,
    IRenderMimeRegistry,
    IPaths,
    ILabShell,
    IStatusBar,
  ],
  activate: (
    app: JupyterFrontEnd,
    fileEditorTracker: IEditorTracker,
    notebookTracker: INotebookTracker,
    settingRegistry: ISettingRegistry,
    palette: ICommandPalette,
    documentManager: IDocumentManager,
    completion_manager: ICompletionManager,
    rendermime_registry: IRenderMimeRegistry,
    paths: IPaths,
    labShell: ILabShell,
    status_bar: IStatusBar
  ) => {
    const language_server_manager = new LanguageServerManager({
      serviceManager: app.serviceManager,
    });
    const connection_manager = new DocumentConnectionManager({
      language_server_manager,
    });

    const status_bar_item = new LSPStatus();
    status_bar_item.model.language_server_manager = language_server_manager;
    status_bar_item.model.connection_manager = connection_manager;

    labShell.currentChanged.connect(() => {
      const current = labShell.currentWidget;
      if (!current) {
        return;
      }
      let adapter = null;
      if (notebookTracker.has(current)) {
        let id = (current as NotebookPanel).id;
        adapter = notebook_adapters.get(id);
      } else if (fileEditorTracker.has(current)) {
        let id = (current as IDocumentWidget<FileEditor>).content.id;
        adapter = file_editor_adapters.get(id);
      }

      if (adapter != null) {
        status_bar_item.model.adapter = adapter;
      }
    });

    status_bar.registerStatusItem(
      '@krassowski/jupyterlab-lsp:language-server-status',
      {
        item: status_bar_item,
        align: 'left',
        rank: 1,
        isActive: () =>
          labShell.currentWidget &&
          (fileEditorTracker.currentWidget || notebookTracker.currentWidget) &&
          (labShell.currentWidget === fileEditorTracker.currentWidget ||
            labShell.currentWidget === notebookTracker.currentWidget),
      }
    );

    fileEditorTracker.widgetUpdated.connect((_sender, _widget) => {
      console.log(_sender);
      console.log(_widget);
      // TODO?
      // adapter.remove();
      // connection.close();
    });

    const connect_file_editor = async (
      widget: IDocumentWidget<FileEditor, DocumentRegistry.IModel>
    ) => {
      await language_server_manager.ready;

      let fileEditor = widget.content;

      if (fileEditor.editor instanceof CodeMirrorEditor) {
        let jumper = new FileEditorJumper(widget, documentManager);
        let adapter = new FileEditorAdapter(
          widget,
          jumper,
          app,
          completion_manager,
          rendermime_registry,
          connection_manager
        );
        file_editor_adapters.set(fileEditor.id, adapter);

        const disconnect = () => {
          file_editor_adapters.delete(fileEditor.id);
          widget.disposed.disconnect(disconnect);
          widget.context.pathChanged.disconnect(reconnect);
          adapter.dispose();
          if (status_bar_item.model.adapter === adapter) {
            status_bar_item.model.adapter = null;
          }
        };

        const reconnect = async () => {
          disconnect();
          await connect_file_editor(widget);
        };

        widget.disposed.connect(disconnect);
        widget.context.pathChanged.connect(reconnect);

        status_bar_item.model.adapter = adapter;
      }
    };

    fileEditorTracker.widgetAdded.connect(async (sender, widget) => {
      await connect_file_editor(widget);
    });

    let command_manager = new FileEditorCommandManager(
      app,
      palette,
      fileEditorTracker,
      'file_editor'
    );
    command_manager.add(lsp_commands);

    const connect_notebook = async (widget: NotebookPanel) => {
      await language_server_manager.ready;

      // NOTE: assuming that the default cells content factory produces CodeMirror editors(!)
      let jumper = new NotebookJumper(widget, documentManager);
      let adapter = new NotebookAdapter(
        widget,
        jumper,
        app,
        completion_manager,
        rendermime_registry,
        connection_manager
      );
      notebook_adapters.set(widget.id, adapter);

      const disconnect = () => {
        notebook_adapters.delete(widget.id);
        widget.disposed.disconnect(disconnect);
        widget.context.pathChanged.disconnect(reconnect);
        adapter.dispose();
        if (status_bar_item.model.adapter === adapter) {
          status_bar_item.model.adapter = null;
        }
      };

      const reconnect = async () => {
        disconnect();
        await connect_notebook(widget);
      };

      widget.context.pathChanged.connect(reconnect);
      widget.disposed.connect(disconnect);

      status_bar_item.model.adapter = adapter;
    };

    notebookTracker.widgetAdded.connect(async (sender, widget) => {
      await connect_notebook(widget);
    });

    // position context menu entries after 10th but before 11th default entry
    // this lets it be before "Clear outputs" which is the last entry of the
    // CodeCell contextmenu and plays nicely with the first notebook entry
    // ('Clear all outputs') thus should stay as the last one.
    // see https://github.com/blink1073/jupyterlab/blob/3592afd328116a588e3307b4cdd9bcabc7fe92bb/packages/notebook-extension/src/index.ts#L802
    // TODO: PR bumping rank of clear all outputs instead?
    let notebook_command_manager = new NotebookCommandManager(
      app,
      palette,
      notebookTracker,
      'notebook',
      // adding a very small number (epsilon) places the group just after 10th entry
      10 + Number.EPSILON,
      // the group size is increased by one to account for separator,
      // and by another one to prevent exceeding 11th rank by epsilon.
      lsp_commands.length + 2
    );
    notebook_command_manager.add_context_separator(0);
    notebook_command_manager.add(lsp_commands);

    function updateOptions(settings: ISettingRegistry.ISettings): void {
      const options = settings.composite;

      // Object.keys(options).forEach((key) => {
      //  if (key === 'modifier') {
      //    // let modifier = options[key] as KeyModifier;
      //    CodeMirrorExtension.modifierKey = modifier;
      //  }
      // });

      const languageServerSettings = (options.language_servers ||
        {}) as TLanguageServerConfigurations;
      connection_manager.updateServerConfigurations(languageServerSettings);
    }

    settingRegistry
      .load(plugin.id)
<<<<<<< HEAD
      .then((settings) => {
        updateOptions(settings);
=======
      .then(settings => {
        // Store the initial server settings, to be sent asynchronously
        // when the servers are initialized.
        connection_manager.initial_configurations = (settings.composite
          .language_servers || {}) as TLanguageServerConfigurations;

>>>>>>> 494b711e
        settings.changed.connect(() => {
          updateOptions(settings);
        });
      })
      .catch((reason: Error) => {
        console.error(reason.message);
      });
  },
  autoStart: true,
};

/**
 * Export the plugin as default.
 */
export default plugin;<|MERGE_RESOLUTION|>--- conflicted
+++ resolved
@@ -244,13 +244,6 @@
     function updateOptions(settings: ISettingRegistry.ISettings): void {
       const options = settings.composite;
 
-      // Object.keys(options).forEach((key) => {
-      //  if (key === 'modifier') {
-      //    // let modifier = options[key] as KeyModifier;
-      //    CodeMirrorExtension.modifierKey = modifier;
-      //  }
-      // });
-
       const languageServerSettings = (options.language_servers ||
         {}) as TLanguageServerConfigurations;
       connection_manager.updateServerConfigurations(languageServerSettings);
@@ -258,20 +251,13 @@
 
     settingRegistry
       .load(plugin.id)
-<<<<<<< HEAD
-      .then((settings) => {
-        updateOptions(settings);
-=======
       .then(settings => {
         // Store the initial server settings, to be sent asynchronously
         // when the servers are initialized.
         connection_manager.initial_configurations = (settings.composite
           .language_servers || {}) as TLanguageServerConfigurations;
 
->>>>>>> 494b711e
-        settings.changed.connect(() => {
-          updateOptions(settings);
-        });
+        settings.changed.connect(() => updateOptions(settings));
       })
       .catch((reason: Error) => {
         console.error(reason.message);
