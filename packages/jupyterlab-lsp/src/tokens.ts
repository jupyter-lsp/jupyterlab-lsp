--- conflicted
+++ resolved
@@ -10,9 +10,7 @@
 
 export type TSessionMap = Map<TLanguageServerId, SCHEMA.LanguageServerSession>;
 
-<<<<<<< HEAD
 export type TCommMap = Map<TLanguageServerId, IComm>;
-=======
 /**
  * TODO: Should this support custom server keys?
  */
@@ -33,7 +31,6 @@
     serverSettings: any;
   };
 };
->>>>>>> 494b711e
 
 export interface ILanguageServerManager {
   sessionsChanged: ISignal<ILanguageServerManager, void>;
@@ -113,6 +110,8 @@
     documentInfo: ILSPConnection.IDocumentInfo
   ): void;
   sendSaved(documentInfo: ILSPConnection.IDocumentInfo): void;
+
+  sendConfigurationChange(settings: LSP.DidChangeConfigurationParams): void;
   rename(
     location: ILSPConnection.IPosition,
     documentInfo: ILSPConnection.IDocumentInfo,
