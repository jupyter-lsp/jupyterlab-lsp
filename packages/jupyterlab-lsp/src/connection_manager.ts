--- conflicted
+++ resolved
@@ -1,29 +1,21 @@
 import { VirtualDocument, IForeignContext } from './virtual/document';
 
 import { Signal } from '@lumino/signaling';
-<<<<<<< HEAD
 import { URLExt } from '@jupyterlab/coreutils';
 import { sleep, until_ready } from './utils';
 
 import {
-  TLanguageServerId,
-  ILanguageServerManager,
   ILSPConnection,
 } from './tokens';
 import { CommLSPConnection } from './comm/connection';
-=======
-import { PageConfig, URLExt } from '@jupyterlab/coreutils';
-import { sleep, until_ready, expandDottedPaths } from './utils';
-
-// Name-only import so as to not trigger inclusion in main bundle
-import * as ConnectionModuleType from './connection';
+import { expandDottedPaths } from './utils';
+
 import {
   TLanguageServerId,
   ILanguageServerManager,
   ILanguageServerConfiguration,
   TLanguageServerConfigurations
 } from './tokens';
->>>>>>> 494b711e
 
 export interface IDocumentConnectionData {
   virtual_document: VirtualDocument;
@@ -396,9 +388,6 @@
     language_server_id: TLanguageServerId,
     settings: ILanguageServerConfiguration
   ): void {
-    console.log('Server Update: ', language_server_id);
-    console.log('Sending settings: ', settings);
-
     const connection = _connections.get(language_server_id);
     if (connection) {
       connection.sendConfigurationChange(settings);
