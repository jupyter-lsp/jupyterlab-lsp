<<<<<<< HEAD
=======
import { PageConfig } from '@jupyterlab/coreutils';
import { ReadonlyJSONObject, ReadonlyJSONValue } from '@lumino/coreutils';
import mergeWith from 'lodash.mergewith';

>>>>>>> 494b711e
const RE_PATH_ANCHOR = /^file:\/\/([^\/]+|\/[A-Z]:)/;

export async function sleep(timeout: number) {
  return new Promise((resolve) => {
    setTimeout(() => {
      resolve();
    }, timeout);
  });
}

// TODO: there is a JL native version of this which uses adaptive rate, maybe use instead?
export function until_ready(
  is_ready: any,
  max_retrials: number = 35,
  interval = 50,
  interval_modifier = (i: number) => i
) {
  return new Promise(async (resolve, reject) => {
    let i = 0;
    while (is_ready() !== true) {
      i += 1;
      if (max_retrials !== -1 && i > max_retrials) {
        reject('Too many retrials');
        break;
      }
      interval = interval_modifier(interval);
      await sleep(interval);
    }
    resolve(is_ready);
  });
}

/**
 * TODO: this is slightly modified copy paste from jupyterlab-go-to-definition/editors/codemirror/extension.ts;
 */
export function getModifierState(
  event: MouseEvent | KeyboardEvent,
  modifierKey: string
): boolean {
  // Note: Safari does not support getModifierState on MouseEvent, see:
  // https://github.com/krassowski/jupyterlab-go-to-definition/issues/3
  // thus AltGraph and others are not supported on Safari
  // Full list of modifier keys and mappings to physical keys on different OSes:
  // https://developer.mozilla.org/en-US/docs/Web/API/KeyboardEvent/getModifierState

  if (event.getModifierState !== undefined) {
    return event.getModifierState(modifierKey);
  }

  switch (modifierKey) {
    case 'Shift':
      return event.shiftKey;
    case 'Alt':
      return event.altKey;
    case 'Control':
      return event.ctrlKey;
    case 'Meta':
      return event.metaKey;
    default:
      console.warn(
        `State of the modifier key "${modifierKey}" could not be determined.`
      );
  }
}

export class DefaultMap<K, V> extends Map<K, V> {
  constructor(
    private default_factory: (...args: any[]) => V,
    entries?: ReadonlyArray<readonly [K, V]> | null
  ) {
    super(entries);
  }

  get(k: K): V {
    return this.get_or_create(k);
  }

  get_or_create(k: K, ...args: any[]): V {
    if (this.has(k)) {
      return super.get(k);
    } else {
      let v = this.default_factory(k, ...args);
      this.set(k, v);
      return v;
    }
  }
}

/**
 * compare two URIs, discounting:
 * - drive capitalization
 * TODO: probably use vscode-uri
 */
export function uris_equal(a: string, b: string) {
  const win_paths = is_win_path(a) && is_win_path(b);
  if (win_paths) {
    return normalize_win_path(a) === normalize_win_path(b);
  } else {
    return a === b;
  }
}

/**
 * grossly detect whether a URI represents a file on a windows drive
 */
export function is_win_path(uri: string) {
  return uri.match(RE_PATH_ANCHOR);
}

/**
 * lowercase the drive component of a URI
 */
export function normalize_win_path(uri: string) {
  return uri.replace(RE_PATH_ANCHOR, (it) => it.toLowerCase());
}

export function uri_to_contents_path(child: string, parent: string) {
  if (parent == null) {
    return null;
  }
  if (child.startsWith(parent)) {
    return child.replace(parent, '');
  }
  return null;
}

/**
 * The docs for many language servers show settings in the
 * VSCode format, e.g.: "pyls.plugins.pyflakes.enabled"
 *
 * VSCode converts that dot notation to JSON behind the scenes,
 * as the language servers themselves don't accept that syntax.
 */
export const expandPath = (
  path: string[],
  value: ReadonlyJSONValue
): ReadonlyJSONObject => {
  const obj: any = {};

  let curr = obj;
  path.forEach((prop: string, i: any) => {
    curr[prop] = {};

    if (i === path.length - 1) {
      curr[prop] = value;
    } else {
      curr = curr[prop];
    }
  });

  return obj;
};

export const expandDottedPaths = (
  obj: ReadonlyJSONObject
): ReadonlyJSONObject => {
  const settings: any = [];
  for (let key in obj) {
    const parsed = expandPath(key.split('.'), obj[key]);
    settings.push(parsed);
  }
  return mergeWith({}, ...settings);
};<|MERGE_RESOLUTION|>--- conflicted
+++ resolved
@@ -1,10 +1,6 @@
-<<<<<<< HEAD
-=======
-import { PageConfig } from '@jupyterlab/coreutils';
+import mergeWith from 'lodash.mergewith';
 import { ReadonlyJSONObject, ReadonlyJSONValue } from '@lumino/coreutils';
-import mergeWith from 'lodash.mergewith';
 
->>>>>>> 494b711e
 const RE_PATH_ANCHOR = /^file:\/\/([^\/]+|\/[A-Z]:)/;
 
 export async function sleep(timeout: number) {
