import { LabIcon } from '@jupyterlab/ui-components';
import React, { ReactElement } from 'react';

import {
  COMPLETER_THEME_PREFIX,
  ICompletionTheme,
  ILicenseInfo
} from './types';
<<<<<<< HEAD
import { LabIcon } from '@jupyterlab/ui-components';
import { TranslationBundle } from '@jupyterlab/translation';
=======
>>>>>>> 06f1e324

function render_licence(licence: ILicenseInfo): ReactElement {
  return (
    <div className={'lsp-licence'}>
      <a href={licence.link} title={licence.name}>
        {licence.abbreviation}
      </a>{' '}
      {licence.licensor}
    </div>
  );
}

type IconSetGetter = (theme: ICompletionTheme) => Map<string, LabIcon>;

function render_theme(
  trans: TranslationBundle,
  theme: ICompletionTheme,
  get_set: IconSetGetter,
  is_current: boolean
): ReactElement {
  let icons: ReactElement[] = [];
  for (let [name, icon] of get_set(theme)) {
    icons.push(
      <div className={'lsp-completer-icon-row'}>
        <div>{name}</div>
        <div className={'jp-Completer-icon'}>
          <icon.react />
        </div>
      </div>
    );
  }
  return (
    <div
      className={'lsp-completer-themes ' + COMPLETER_THEME_PREFIX + theme.id}
    >
      <h4>
        {theme.name}
        {is_current ? trans.__(' (current)') : ''}
      </h4>
      <ul>
        <li key={'id'}>
          ID: <code>{theme.id}</code>
        </li>
        <li key={'licence'}>
          {trans.__('Licence: ')}
          {render_licence(theme.icons.licence)}
        </li>
        <li key={'dark'}>
          {typeof theme.icons.dark === 'undefined'
            ? ''
            : trans.__('Includes dedicated dark mode icons set')}
        </li>
      </ul>
      <div className={'lsp-completer-theme-icons'}>{icons}</div>
    </div>
  );
}

export function render_themes_list(
  trans: TranslationBundle,
  props: {
    themes: ICompletionTheme[];
    current: ICompletionTheme;
    get_set: IconSetGetter;
  }
): React.ReactElement {
  let themes = props.themes.map(theme =>
    render_theme(trans, theme, props.get_set, theme == props.current)
  );
  return <div>{themes}</div>;
}<|MERGE_RESOLUTION|>--- conflicted
+++ resolved
@@ -1,3 +1,4 @@
+import { TranslationBundle } from '@jupyterlab/translation';
 import { LabIcon } from '@jupyterlab/ui-components';
 import React, { ReactElement } from 'react';
 
@@ -6,11 +7,6 @@
   ICompletionTheme,
   ILicenseInfo
 } from './types';
-<<<<<<< HEAD
-import { LabIcon } from '@jupyterlab/ui-components';
-import { TranslationBundle } from '@jupyterlab/translation';
-=======
->>>>>>> 06f1e324
 
 function render_licence(licence: ILicenseInfo): ReactElement {
   return (
