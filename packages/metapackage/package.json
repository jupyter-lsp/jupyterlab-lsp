{
  "name": "@krassowski/jupyterlab-lsp-metapackage",
  "version": "2.0.0",
  "description": "JupyterLab LSP - Meta Package.  All of the packages used by JupyterLab LSP",
  "homepage": "https://github.com/krassowski/jupyterlab-lsp",
  "bugs": {
    "url": "https://github.com/krassowski/jupyterlab-lsp/issues"
  },
  "license": "BSD-3-Clause",
  "author": "Michał Krassowski",
  "files": [
    "lib/*.d.ts",
    "lib/*.js.map",
    "lib/*.js"
  ],
  "sideEffects": false,
  "main": "lib/index.js",
  "types": "lib/index.d.ts",
  "directories": {
    "lib": "lib/"
  },
  "scripts": {
    "build": "tsc -b",
    "clean": "rimraf lib",
    "prepublishOnly": "npm run build",
    "watch": "tsc -b --watch"
  },
  "dependencies": {
    "@krassowski/jupyterlab-lsp": "file:../jupyterlab-lsp",
    "@krassowski/jupyterlab_go_to_definition": "file:../jupyterlab-go-to-definition"
  },
  "devDependencies": {
    "fs-extra": "^8.0.1",
    "rimraf": "~2.6.2",
    "typedoc": "^0.14.2",
<<<<<<< HEAD
    "typescript": "~3.9.3"
=======
    "typescript": "~3.9.5"
>>>>>>> 13c80009
  },
  "publishConfig": {
    "access": "public"
  }
}<|MERGE_RESOLUTION|>--- conflicted
+++ resolved
@@ -33,11 +33,7 @@
     "fs-extra": "^8.0.1",
     "rimraf": "~2.6.2",
     "typedoc": "^0.14.2",
-<<<<<<< HEAD
-    "typescript": "~3.9.3"
-=======
     "typescript": "~3.9.5"
->>>>>>> 13c80009
   },
   "publishConfig": {
     "access": "public"
