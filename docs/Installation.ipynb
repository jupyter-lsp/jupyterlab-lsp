--- conflicted
+++ resolved
@@ -52,13 +52,8 @@
     "\n",
     "- runs in your browser, as an extension to JupyterLab\n",
     "- to install it, you need:\n",
-<<<<<<< HEAD
     "  - `nodejs >=10`\n",
-    "  - `jupyterlab >=2,<3`\n",
-=======
-    "  - `nodejs >8`\n",
     "  - `jupyterlab {REQUIRED_JUPYTERLAB}`\n",
->>>>>>> 30e38bd0
     "\n",
     "#### Language Servers\n",
     "\n",
@@ -90,20 +85,12 @@
     "#### conda (minimal python)\n",
     "\n",
     "```bash\n",
-<<<<<<< HEAD
-    "conda create -c conda-forge -n lsp 'python >=3.7,<3.8' 'jupyterlab=2' 'nodejs>10' python-language-server\n",
-    "# Also consider: r-languageserver [*]\n",
-    "source activate lsp\n",
-    "python -m pip install 'jupyter-lsp=1.0.0' --no-deps\n",
-    "jupyter lsp kernelspec install\n",
-    "jupyter labextension install '@krassowski/jupyterlab-lsp@2.0.0'\n",
-=======
-    "conda create -c conda-forge -n lsp 'python >=3.7,<3.8' 'jupyterlab={JUPYTERLAB_VERSION}' 'nodejs>8' python-language-server\n",
+    "conda create -c conda-forge -n lsp 'python >=3.7,<3.8' 'jupyterlab={JUPYTERLAB_VERSION}' 'nodejs>10' python-language-server\n",
     "# Also consider: r-languageserver [*]\n",
     "source activate lsp\n",
     "python -m pip install 'jupyter-lsp={JUPYTER_LSP_VERSION}' --no-deps\n",
+    "jupyter lsp kernelspec install\n",
     "jupyter labextension install '@krassowski/jupyterlab-lsp@{JUPYTERLAB_LSP_VERSION}'\n",
->>>>>>> 30e38bd0
     "```\n",
     "\n",
     "Then run\n",
@@ -147,16 +134,10 @@
     "    'jupyterlab={JUPYTERLAB_VERSION}' \\\n",
     "    'r-languageserver' \\\n",
     "  && python3 -m pip install --no-cache-dir --no-deps \\\n",
-<<<<<<< HEAD
-    "    'jupyter-lsp=1.0.0' \\\n",
+    "    'jupyter-lsp={JUPYTER_LSP_VERSION}' \\\n",
     "  && jupyter lsp kernelspec install \\\n",
     "  && jupyter labextension install --no-build \\\n",
-    "    '@krassowski/jupyterlab-lsp@2.0.0' \\\n",
-=======
-    "    'jupyter-lsp={JUPYTER_LSP_VERSION}' \\\n",
-    "  && jupyter labextension install --no-build \\\n",
     "    '@krassowski/jupyterlab-lsp@{JUPYTERLAB_LSP_VERSION}' \\\n",
->>>>>>> 30e38bd0
     "  && jupyter lab build --dev-build=False --minimize=True \\\n",
     "  && conda clean --all -f -y \\\n",
     "  && rm -rf \\\n",
@@ -269,8 +250,7 @@
     "#### Install Jupyter[Lab] LSP\n",
     "\n",
     "```bash\n",
-<<<<<<< HEAD
-    "pip install jupyter-lsp=1.0.0\n",
+    "pip install jupyter-lsp={JUPYTER_LSP_VERSION}\n",
     "jupyter lsp kernelspec install\n",
     "```\n",
     "\n",
@@ -288,11 +268,7 @@
     "#### Install Jupyter[Lab] LSP\n",
     "\n",
     "```bash\n",
-    "jupyter labextension install @krassowski/jupyterlab-lsp@2.0.0\n",
-=======
-    "pip install jupyter-lsp={JUPYTER_LSP_VERSION}\n",
     "jupyter labextension install @krassowski/jupyterlab-lsp@{JUPYTERLAB_LSP_VERSION}\n",
->>>>>>> 30e38bd0
     "```"
    ]
   },
