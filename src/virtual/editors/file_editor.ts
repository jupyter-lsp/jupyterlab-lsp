--- conflicted
+++ resolved
@@ -1,9 +1,5 @@
 import { VirtualEditor } from '../editor';
-<<<<<<< HEAD
-import { CodeMirror } from '../../adapters/codemirror';
-=======
 import { CodeMirror } from '../../adapters/codemirror/cm_adapter';
->>>>>>> 5ca4ec12
 import {
   IEditorPosition,
   IRootPosition,
