--- conflicted
+++ resolved
@@ -40,13 +40,9 @@
     this.editor = editor_widget.content;
     this.completion_manager = completion_manager;
     this.jumper = jumper;
-<<<<<<< HEAD
-    this.init_once_ready().catch(console.warn);
-=======
     this.init_once_ready()
       .then()
       .catch(console.warn);
->>>>>>> da85108e
   }
 
   is_ready() {
