name: jupyterlab-lsp

channels:
  - conda-forge
  - nodefaults

dependencies:
  - jupyterlab {lab}
  # build dependencies
  - pip
  - nodejs {nodejs}
  # for python language server (and development)
  - flake8 >=3.5
  # for R language server and kernel
  # TODO: try r 4.0 soon
  - r <4
  - r-irkernel
  - r-languageserver
  - r-stringi >=1.4.6
  - rpy2
  # for robotframework
  - robotframework >=3.2,<4
  # rflsp not available for python 3.6
  {robotframework-lsp}
  - robotkernel
  - jupyterlab_robotmode
  # tex
  - tectonic
  - texlab
  - chktex
  # test tools
  - pytest-asyncio
  - pytest-cov
  - pytest-flake8
  - pytest-runner
  - ruamel_yaml
  - pytest-github-actions-annotate-failures
  # browser testing
  - bs4
  - firefox
  - geckodriver
<<<<<<< HEAD
  - robotframework >=3.2,<4
=======
  - robotframework >=4
>>>>>>> ca6fc6de
  - robotframework-seleniumlibrary
  # TODO: remove when jedi vs IPython vs python-language-server is resolved
  - jedi <0.18
  - ipython <7.20 # higher basically broken _without_ jedi 0.18
  - python-language-server ==0.36.2
  - autopep8 <1.5.6 # higher requires pycodestyle incompatible with python-language-server<|MERGE_RESOLUTION|>--- conflicted
+++ resolved
@@ -19,7 +19,7 @@
   - r-stringi >=1.4.6
   - rpy2
   # for robotframework
-  - robotframework >=3.2,<4
+  - robotframework >=4,<5
   # rflsp not available for python 3.6
   {robotframework-lsp}
   - robotkernel
@@ -39,11 +39,7 @@
   - bs4
   - firefox
   - geckodriver
-<<<<<<< HEAD
-  - robotframework >=3.2,<4
-=======
-  - robotframework >=4
->>>>>>> ca6fc6de
+  - robotframework >=4,<5
   - robotframework-seleniumlibrary
   # TODO: remove when jedi vs IPython vs python-language-server is resolved
   - jedi <0.18
