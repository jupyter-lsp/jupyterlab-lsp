""" API used by spec finders and manager
"""
import asyncio
import enum
import json
import pathlib
import re
import shutil
import subprocess
import sys
from functools import lru_cache
from typing import (
    TYPE_CHECKING,
    Any,
    Awaitable,
    Callable,
    Dict,
    List,
    Optional,
    Pattern,
    Text,
    Union,
    cast,
)

try:
    from jupyter_server.transutils import _i18n as _
except ImportError:  # pragma: no cover
    from jupyter_server.transutils import _

from traitlets import Any as Any_
from traitlets import Instance
from traitlets import List as List_
from traitlets import Unicode, default
from traitlets.config import LoggingConfigurable

LanguageServerSpec = Dict[Text, Any]
LanguageServerMessage = Dict[Text, Any]
KeyedLanguageServerSpecs = Dict[Text, LanguageServerSpec]

if TYPE_CHECKING:  # pragma: no cover
    from typing_extensions import Protocol

    class HandlerListenerCallback(Protocol):
        def __call__(
            self,
            scope: Text,
            message: LanguageServerMessage,
            language_server: Text,
            manager: "LanguageServerManagerAPI",
        ) -> Awaitable[None]:
            ...


class SessionStatus(enum.Enum):
    """States in which a language server session can be"""

    NOT_STARTED = "not_started"
    STARTING = "starting"
    STARTED = "started"
    STOPPING = "stopping"
    STOPPED = "stopped"


class MessageScope(enum.Enum):
    """Scopes for message listeners"""

    ALL = "all"
    CLIENT = "client"
    SERVER = "server"


class MessageListener(object):
    """A base listener implementation"""

    language_server: Optional[Pattern[Text]] = None
    method: Optional[Pattern[Text]] = None

    def __init__(
        self,
        listener: "HandlerListenerCallback",
        language_server: Optional[Text],
        method: Optional[Text],
    ):
        self.listener = listener
        self.language_server = re.compile(language_server) if language_server else None
        self.method = re.compile(method) if method else None

    async def __call__(
        self,
        scope: Text,
        message: LanguageServerMessage,
        language_server: Text,
        manager: "LanguageServerManagerAPI",
    ) -> None:
        """actually dispatch the message to the listener and capture any errors"""
        try:
            await self.listener(
                scope=scope,
                message=message,
                language_server=language_server,
                manager=manager,
            )
        except Exception:  # pragma: no cover
            manager.log.warn(
                "[lsp] error in listener %s for message %s",
                self.listener,
                message,
                exc_info=True,
            )

    def wants(self, message: LanguageServerMessage, language_server: Text):
        """whether this listener wants a particular message

        `method` is currently the only message content discriminator, but not
        all messages will have a `method`
        """
        if self.method:
            method = message.get("method")

            if method is None or re.match(self.method, method) is None:
                return False
        return self.language_server is None or re.match(
            self.language_server, language_server
        )

    def __repr__(self):
        return (
            "<MessageListener"
            " listener={self.listener},"
            " method={self.method},"
            " language_server={self.language_server}>"
        ).format(self=self)


class HasListeners:
    _listeners = {
        str(scope.value): [] for scope in MessageScope
    }  # type: Dict[Text, List[MessageListener]]

    log: Any = Instance("logging.Logger")

    @classmethod
    def register_message_listener(
        cls,
        scope: Text,
        language_server: Optional[Text] = None,
        method: Optional[Text] = None,
    ):
        """register a listener for language server protocol messages"""

        def inner(listener: "HandlerListenerCallback") -> "HandlerListenerCallback":
            cls.unregister_message_listener(listener)
            cls._listeners[scope].append(
                MessageListener(
                    listener=listener, language_server=language_server, method=method
                )
            )
            return listener

        return inner

    @classmethod
    def unregister_message_listener(cls, listener: "HandlerListenerCallback"):
        """unregister a listener for language server protocol messages"""
        for scope in MessageScope:
            cls._listeners[str(scope.value)] = [
                lst
                for lst in cls._listeners[str(scope.value)]
                if lst.listener != listener
            ]

    async def wait_for_listeners(
        self, scope: MessageScope, message_str: Text, language_server: Text
    ) -> None:
        scope_val = str(scope.value)
        listeners = self._listeners[scope_val] + self._listeners[MessageScope.ALL.value]

        if listeners:
            message = json.loads(message_str)

            futures = [
                listener(
                    scope_val,
                    message=message,
                    language_server=language_server,
                    manager=cast("LanguageServerManagerAPI", self),
                )
                for listener in listeners
                if listener.wants(message, language_server)
            ]

            if futures:
                await asyncio.gather(*futures)


class LanguageServerManagerAPI(LoggingConfigurable, HasListeners):
    """Public API that can be used for python-based spec finders and listeners"""

    language_servers: KeyedLanguageServerSpecs

    nodejs = Unicode(help=_("path to nodejs executable")).tag(config=True)

    node_roots = List_(
<<<<<<< HEAD
        Unicode(), help=_("absolute paths in which to seek node_modules")
    ).tag(config=True)

    extra_node_roots = List_(
        Unicode(), help=_("additional absolute paths to seek node_modules first")
=======
        trait=Any_(),
        default_value=[],
        help=_("absolute paths in which to seek node_modules"),
    ).tag(config=True)

    extra_node_roots = List_(
        trait=Any_(),
        default_value=[],
        help=_("additional absolute paths to seek node_modules first"),
>>>>>>> ebcb064e
    ).tag(config=True)

    def find_node_module(self, *path_frag):
        """look through the node_module roots to find the given node module"""
        all_roots = self.extra_node_roots + self.node_roots
        found = None

        for candidate_root in all_roots:
            candidate = pathlib.Path(candidate_root, "node_modules", *path_frag)
            self.log.debug("Checking for %s", candidate)
            if candidate.exists():
                found = str(candidate)
                break

        if found is None:  # pragma: no cover
            self.log.debug(
                "{} not found in node_modules of {}".format(
                    pathlib.Path(*path_frag), all_roots
                )
            )

        return found

    @default("nodejs")
    def _default_nodejs(self):
        return (
            shutil.which("node") or shutil.which("nodejs") or shutil.which("nodejs.exe")
        )

    @lru_cache(maxsize=1)
    def _npm_prefix(self, npm: Text):
        try:
            return (
                subprocess.run([npm, "prefix", "-g"], check=True, capture_output=True)
                .stdout.decode("utf-8")
                .strip()
            )
        except Exception as e:  # pragma: no cover
            self.log.warn(f"Could not determine npm prefix: {e}")

    @default("node_roots")
    def _default_node_roots(self):
        """get the "usual suspects" for where `node_modules` may be found

        - where this was launch (usually the same as NotebookApp.notebook_dir)
        - the JupyterLab staging folder (if available)
        - wherever conda puts it
        - wherever some other conventions put it
        """

        # check where the server was started first
        roots = [pathlib.Path.cwd()]

        # try jupyterlab staging next
        try:
            from jupyterlab import commands

            roots += [pathlib.Path(commands.get_app_dir()) / "staging"]
        except ImportError:  # pragma: no cover
            pass

        # conda puts stuff in $PREFIX/lib on POSIX systems
        roots += [pathlib.Path(sys.prefix) / "lib"]

        # ... but right in %PREFIX% on nt
        roots += [pathlib.Path(sys.prefix)]

        # check for custom npm prefix
        npm = shutil.which("npm")
        if npm:
            prefix = self._npm_prefix(npm)
            if prefix:
                roots += [  # pragma: no cover
                    pathlib.Path(prefix) / "lib",
                    pathlib.Path(prefix),
                ]

        return roots


SimpleSpecMaker = Callable[[LanguageServerManagerAPI], KeyedLanguageServerSpecs]

# String corresponding to a fragment of a shell command
# arguments list such as returned by `shlex.split`
Token = Text


class SpecBase:
    """Base for a spec finder that returns a spec for starting a language server"""

    key = ""
    languages: List[Text] = []
    args: List[Token] = []
    spec: LanguageServerSpec = {}

    def is_installed(self, mgr: LanguageServerManagerAPI) -> bool:  # pragma: no cover
        """Whether the language server is installed or not.

        This method may become abstract in the next major release."""
        return True

    def __call__(
        self, mgr: LanguageServerManagerAPI
    ) -> KeyedLanguageServerSpecs:  # pragma: no cover
        return {}


# Gotta be down here so it can by typed... really should have a IL
SpecMaker = Union[SpecBase, SimpleSpecMaker]<|MERGE_RESOLUTION|>--- conflicted
+++ resolved
@@ -202,13 +202,6 @@
     nodejs = Unicode(help=_("path to nodejs executable")).tag(config=True)
 
     node_roots = List_(
-<<<<<<< HEAD
-        Unicode(), help=_("absolute paths in which to seek node_modules")
-    ).tag(config=True)
-
-    extra_node_roots = List_(
-        Unicode(), help=_("additional absolute paths to seek node_modules first")
-=======
         trait=Any_(),
         default_value=[],
         help=_("absolute paths in which to seek node_modules"),
@@ -218,7 +211,6 @@
         trait=Any_(),
         default_value=[],
         help=_("additional absolute paths to seek node_modules first"),
->>>>>>> ebcb064e
     ).tag(config=True)
 
     def find_node_module(self, *path_frag):
