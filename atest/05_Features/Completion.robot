*** Settings ***
Suite Setup       Setup Suite For Screenshots    completion
Test Setup        Setup Completion Test
Test Teardown     Clean Up After Working With File    Completion.ipynb
Force Tags        feature:completion
Resource          ../Keywords.robot

*** Variables ***
${COMPLETER_BOX}    css:.jp-Completer.jp-HoverBox
${DOCUMENTATION_PANEL}    css:.jp-Completer-docpanel
${KERNEL_BUSY_INDICATOR}    css:.jp-NotebookPanel-toolbar div[title="Kernel Busy"]

*** Test Cases ***
Works When Kernel Is Idle
    Configure JupyterLab Plugin    {"kernelResponseTimeout": -1, "waitForBusyKernel": false}    plugin id=${COMPLETION PLUGIN ID}
    [Documentation]    The suggestions from kernel and LSP should get integrated.
    Enter Cell Editor    1    line=2
    Capture Page Screenshot    01-entered-cell.png
    Trigger Completer
    Capture Page Screenshot    02-completions-shown.png
    # lowercase and uppercase suggestions:
    Completer Should Suggest    TabError
    # this comes from LSP:
    Completer Should Suggest    test
    # this comes from kernel; sometimes the kernel response may come a bit later
    Wait Until Keyword Succeeds    20x    0.5s    Completer Should Suggest    %%timeit
    Press Keys    None    ENTER
    Capture Page Screenshot    03-completion-confirmed.png
    ${content} =    Get Cell Editor Content    1
    Should Contain    ${content}    TabError

Uses LSP Completions When Kernel Resoponse Times Out
    Configure JupyterLab Plugin    {"kernelResponseTimeout": 1, "waitForBusyKernel": true}    plugin id=${COMPLETION PLUGIN ID}
    Should Complete While Kernel Is Busy

Uses LSP Completions When Kernel Is Busy
    [Documentation]    When kernel is not available the best thing is to show some suggestions (LSP) rather than none.
    Configure JupyterLab Plugin    {"kernelResponseTimeout": -1, "waitForBusyKernel": false}    plugin id=${COMPLETION PLUGIN ID}
    Should Complete While Kernel Is Busy

Works When Kernel Is Shut Down
    Lab Command    Shut Down All Kernels…
    Wait For Dialog
    Capture Page Screenshot    01-shutting-kernels.png
    Accept Default Dialog Option
    Capture Page Screenshot    02-kernels-shut.png
    Enter Cell Editor    1    line=2
    Trigger Completer
    Capture Page Screenshot    03-completions-shown.png
    # this comes from LSP:
    Completer Should Suggest    test
    # this comes from kernel:
    Completer Should Not Suggest    %%timeit

Works After Kernel Restart In New Cells
    Restart Kernel
    Enter Cell Editor    1    line=2
    # works in old cells
    Trigger Completer
    Completer Should Suggest    test
    Lab Command    Insert Cell Below
    Enter Cell Editor    2    line=1
    # works in new cells
    Press Keys    None    lis
    Trigger Completer
    Completer Should Suggest    list

Works In File Editor
    [Setup]    Prepare File for Editing    Python    completion    completion.py
    Place Cursor In File Editor At    9    2
    Capture Page Screenshot    01-editor-ready.png
    Trigger Completer
    Completer Should Suggest    add
    [Teardown]    Clean Up After Working With File    completion.py

Continious Hinting Works
    Configure JupyterLab Plugin    {"continuousHinting": true}    plugin id=${COMPLETION PLUGIN ID}
    Prepare File for Editing    Python    completion    completion.py
    Place Cursor In File Editor At    9    2
    Capture Page Screenshot    01-editor-ready.png
    Press Keys    None    d
    Completer Should Suggest    addition
    # gh430 - auto invoke after dot should work too
    Press Keys    None    .
    Completer Should Suggest    __doc__

Autocompletes If Only One Option
    Enter Cell Editor    3    line=1
    Press Keys    None    cle
    Wait Until Fully Initialized
    # First tab brings up the completer
    Press Keys    None    TAB
    Completer Should Suggest    clear
    # Second tab inserts the only suggestion
    Press Keys    None    TAB
    # depends on Python list type having only one method with prefix "cle"
    Wait Until Keyword Succeeds    40x    0.5s    Cell Editor Should Equal    3    list.clear

Does Not Autocomplete If Multiple Options
    Enter Cell Editor    3    line=1
    Press Keys    None    c
    Wait Until Fully Initialized
    # First tab brings up the completer
    Press Keys    None    TAB
    Completer Should Suggest    copy
    # Second tab inserts should not insert the first of many choices.
    Press Keys    None    TAB
    # depends on Python list type having multiple methods with prefix "c"
    # in this case "Completer Should Suggest" means that the completer is still shown!
    Completer Should Suggest    copy

User Can Select Lowercase After Starting Uppercase
    # `from time import Tim<tab>` → `from time import time`
    Enter Cell Editor    5    line=1
    Trigger Completer
    Completer Should Suggest    time
    Press Keys    None    ENTER
    Wait Until Keyword Succeeds    40x    0.5s    Cell Editor Should Equal    5    from time import time

Mid Token Completions Do Not Overwrite
    # `disp<tab>data` → `display_table<cursor>data`
    Place Cursor In Cell Editor At    9    line=1    character=4
    Capture Page Screenshot    01-cursor-placed.png
    Trigger Completer
    Completer Should Suggest    display_table
    Select Completer Suggestion    display_table
    Capture Page Screenshot    02-completed.png
    Wait Until Keyword Succeeds    40x    0.5s    Cell Editor Should Equal    9    display_tabledata
    # `disp<tab>lay` → `display_table<cursor>`
    Place Cursor In Cell Editor At    11    line=1    character=4
    Trigger Completer
    Completer Should Suggest    display_table
    Select Completer Suggestion    display_table
    Wait Until Keyword Succeeds    40x    0.5s    Cell Editor Should Equal    11    display_table

Completion Works For Tokens Separated By Space
    # `from statistics <tab>` → `from statistics import<cursor>`
    Enter Cell Editor    13    line=1
    Trigger Completer
    Completer Should Suggest    import
    Press Keys    None    ENTER
    Wait Until Keyword Succeeds    40x    0.5s    Cell Editor Should Equal    13    from statistics import

Kernel And LSP Completions Merge Prefix Conflicts Are Resolved
    [Documentation]    Reconciliate Python kernel returning prefixed completions and LSP (pyls) not-prefixed ones
    Configure JupyterLab Plugin    {"kernelResponseTimeout": -1, "waitForBusyKernel": false}    plugin id=${COMPLETION PLUGIN ID}
    # For more details see: https://github.com/krassowski/jupyterlab-lsp/issues/30#issuecomment-576003987
    # `import os.pat<tab>` → `import os.pathsep`
    Enter Cell Editor    15    line=1
    Trigger Completer
    Completer Should Suggest    pathsep
    Select Completer Suggestion    pathsep
    Wait Until Keyword Succeeds    40x    0.5s    Cell Editor Should Equal    15    import os.pathsep

Triggers Completer On Dot
    Enter Cell Editor    2    line=1
    Press Keys    None    .
    Wait Until Keyword Succeeds    10x    0.5s    Cell Editor Should Equal    2    list.
    Wait Until Page Contains Element    ${COMPLETER_BOX}    timeout=35s
    Completer Should Suggest    append

Material Theme Works
    Configure JupyterLab Plugin    {"theme": "material"}    plugin id=${COMPLETION PLUGIN ID}
    Capture Page Screenshot    01-configured.png
    Enter Cell Editor    1    line=2
    Trigger Completer
    Capture Page Screenshot    02-completions-shown.png
    # TabError is a builtin exception which is a class in Python,
    # so we should get lsp:material-class-light icon:
    Completer Should Suggest    TabError
    Completer Should Include Icon    lsp:material-class-light

VSCode Theme Works
    Configure JupyterLab Plugin    {"theme": "vscode"}    plugin id=${COMPLETION PLUGIN ID}
    Capture Page Screenshot    01-configured.png
    Enter Cell Editor    1    line=2
    Trigger Completer
    Capture Page Screenshot    02-completions-shown.png
    Completer Should Suggest    TabError
    Completer Should Include Icon    lsp:vscode-class-light

VSCode Dark Theme Works
    ${file} =    Set Variable    Completion.ipynb
    Lab Command    Use Theme: JupyterLab Dark
    Wait For Splash
    Capture Page Screenshot    00-theme-changed.png
    Configure JupyterLab Plugin    {"theme": "vscode"}    plugin id=${COMPLETION PLUGIN ID}
    Capture Page Screenshot    01-configured.png
    Open ${file} in ${MENU NOTEBOOK}
    Wait Until Fully Initialized
    Enter Cell Editor    1    line=2
    Trigger Completer
    Capture Page Screenshot    02-completions-shown.png
    Completer Should Suggest    TabError
    Completer Should Include Icon    lsp:vscode-class-dark
    Lab Command    Use Theme: JupyterLab Light
    Wait For Splash

Works Without A Theme
    Configure JupyterLab Plugin    {"theme": null}    plugin id=${COMPLETION PLUGIN ID}
    Capture Page Screenshot    01-configured.png
    Enter Cell Editor    1    line=2
    Trigger Completer
    Capture Page Screenshot    02-completions-shown.png
    Completer Should Suggest    TabError
    Wait Until Page Contains Element    ${COMPLETER_BOX} .jp-Completer-monogram

Works With Incorrect Theme
    Configure JupyterLab Plugin    {"theme": "a-non-existing-theme"}    plugin id=${COMPLETION PLUGIN ID}
    Capture Page Screenshot    01-configured.png
    Enter Cell Editor    1    line=2
    Trigger Completer
    Capture Page Screenshot    02-completions-shown.png
    Completer Should Suggest    TabError
    Wait Until Page Contains Element    ${COMPLETER_BOX} .jp-Completer-monogram

Completes Correctly With R Double And Triple Colon
    [Setup]    Prepare File for Editing    R    completion    completion.R
    Place Cursor In File Editor At    2    7
    Wait Until Fully Initialized
    Trigger Completer
    Completer Should Suggest    assertCondition
    Select Completer Suggestion    assertCondition
    Wait Until Keyword Succeeds    40x    0.5s    File Editor Line Should Equal    1    tools::assertCondition
    # tripple colont
    Place Cursor In File Editor At    4    11
    Trigger Completer
    Completer Should Suggest    .packageName
    Select Completer Suggestion    .packageName
    Wait Until Keyword Succeeds    40x    0.5s    File Editor Line Should Equal    3    datasets:::.packageName
    [Teardown]    Clean Up After Working With File    completion.R

Completes Large Namespaces
    [Setup]    Prepare File for Editing    R    completion    completion.R
    Place Cursor In File Editor At    6    7
    Wait Until Fully Initialized
    Wait Until Keyword Succeeds    3x    2s    Trigger Completer    timeout=90s
    Completer Should Suggest    abs    timeout=30s
    [Teardown]    Clean Up After Working With File    completion.R

Shows Documentation With CompletionItem Resolve
    [Setup]    Prepare File for Editing    R    completion    completion.R
    Place Cursor In File Editor At    8    12
    Wait Until Fully Initialized
    Trigger Completer
    Completer Should Suggest    print.default
    Completer Should Include Documentation    the default method of the
    [Teardown]    Clean Up After Working With File    completion.R

*** Keywords ***
Setup Completion Test
    Setup Notebook    Python    Completion.ipynb

Get Cell Editor Content
    [Arguments]    ${cell_nr}
    ${content}    Execute JavaScript    return document.querySelector('.jp-Cell:nth-child(${cell_nr}) .CodeMirror').CodeMirror.getValue()
    [Return]    ${content}

Get File Editor Content
    ${content}    Execute JavaScript    return document.querySelector('.jp-FileEditorCodeWrapper .CodeMirror').CodeMirror.getValue()
    [Return]    ${content}

Cell Editor Should Equal
    [Arguments]    ${cell}    ${value}
    ${content} =    Get Cell Editor Content    ${cell}
    Should Be Equal    ${content}    ${value}

File Editor Line Should Equal
    [Arguments]    ${line}    ${value}
    ${content} =    Get File Editor Content
    ${line} =    Get Line    ${content}    ${line}
    Should Be Equal    ${line}    ${value}

Select Completer Suggestion
    [Arguments]    ${text}
    ${suggestion} =    Set Variable    css:.jp-Completer-item[data-value="${text}"]
    Wait Until Element Is Visible    ${suggestion}    timeout=10s
    Mouse Over    ${suggestion}
    Click Element    ${suggestion} code

Completer Should Suggest
    [Arguments]    ${text}    ${timeout}=10s
    Wait Until Page Contains Element    ${COMPLETER_BOX} .jp-Completer-item[data-value="${text}"]    timeout=${timeout}
    Capture Page Screenshot    ${text.replace(' ', '_')}.png

Completer Should Include Icon
    [Arguments]    ${icon}
    Wait Until Page Contains Element    ${COMPLETER_BOX} svg[data-icon="${icon}"]    timeout=10s

Completer Should Not Suggest
    [Arguments]    ${text}
    Wait Until Page Does Not Contain Element    ${COMPLETER_BOX} .jp-Completer-item[data-value="${text}"]

Trigger Completer
    [Arguments]    ${timeout}=35s
    Press Keys    None    TAB
    Wait Until Page Contains Element    ${COMPLETER_BOX}    timeout=${timeout}

Completer Should Include Documentation
    [Arguments]    ${text}
    Wait Until Page Contains Element    ${DOCUMENTATION_PANEL}    timeout=10s
<<<<<<< HEAD
    Wait Until Keyword Succeeds    10 x    1 s    Element Should Contain    ${DOCUMENTATION_PANEL}    ${text}
=======
    Element Should Contain    ${DOCUMENTATION_PANEL}    ${text}

Restart Kernel
    Lab Command    Restart Kernel…
    Wait For Dialog
    Accept Default Dialog Option

Count Completer Hints
    ${count} =    Get Element Count    css:.jp-Completer-item
    [Return]    ${count}

Should Complete While Kernel Is Busy
    # Run the cell with sleep(20)
    Enter Cell Editor    17
    # for some reason the lab command selects another cell along the way...
    # Lab Command    Run Selected Cells And Don't Advance
    Press Keys    None    CTRL+ENTER
    # Confirm that the kernel is busy
    Wait Until Page Contains Element    ${KERNEL_BUSY_INDICATOR}    timeout=5s
    # Enter a cell with "t"
    Enter Cell Editor    18
    # Check if completion worked
    Enter Cell Editor    1    line=2
    Trigger Completer    timeout=10s
    Completer Should Suggest    test
    # Confirm that the kernel indicator was busy all along
    Page Should Contain Element    ${KERNEL_BUSY_INDICATOR}
>>>>>>> e9b115da
<|MERGE_RESOLUTION|>--- conflicted
+++ resolved
@@ -299,9 +299,7 @@
 Completer Should Include Documentation
     [Arguments]    ${text}
     Wait Until Page Contains Element    ${DOCUMENTATION_PANEL}    timeout=10s
-<<<<<<< HEAD
     Wait Until Keyword Succeeds    10 x    1 s    Element Should Contain    ${DOCUMENTATION_PANEL}    ${text}
-=======
     Element Should Contain    ${DOCUMENTATION_PANEL}    ${text}
 
 Restart Kernel
@@ -328,5 +326,4 @@
     Trigger Completer    timeout=10s
     Completer Should Suggest    test
     # Confirm that the kernel indicator was busy all along
-    Page Should Contain Element    ${KERNEL_BUSY_INDICATOR}
->>>>>>> e9b115da
+    Page Should Contain Element    ${KERNEL_BUSY_INDICATOR}