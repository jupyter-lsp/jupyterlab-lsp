*** Settings ***
Resource            ../Keywords.resource

Suite Setup         Setup Suite For Screenshots    completion
Test Setup          Setup Completion Test
Test Teardown       Clean Up After Working With File    Completion.ipynb

Force Tags          feature:completion

*** Variables ***
${COMPLETER_BOX}            css:.jp-Completer.jp-HoverBox
${DOCUMENTATION_PANEL}      css:.jp-Completer-docpanel
${KERNEL_BUSY_INDICATOR}    css:.jp-NotebookPanel-toolbar div[title="Kernel Busy"]

*** Test Cases ***
Works When Kernel Is Idle
<<<<<<< HEAD
    [Documentation]    The suggestions from kernel and LSP should get integrated.
    Configure JupyterLab Plugin    {"kernelResponseTimeout": -1, "waitForBusyKernel": false}
    ...    plugin id=${COMPLETION PLUGIN ID}
=======
    Configure JupyterLab Plugin    {"kernelResponseTimeout": -1, "waitForBusyKernel": false, "caseSensitive": false}    plugin id=${COMPLETION PLUGIN ID}
    [Documentation]    The suggestions from kernel and LSP should get integrated; operates in case insensitive mode
>>>>>>> 84121b44
    Enter Cell Editor    1    line=2
    Capture Page Screenshot    01-entered-cell.png
    Trigger Completer
    Capture Page Screenshot    02-completions-shown.png
    Completer Should Suggest    TabError
    # this comes from LSP:
    Completer Should Suggest    test
    # this comes from kernel
    Completer Should Suggest    %%timeit
    Press Keys    None    ENTER
    Capture Page Screenshot    03-completion-confirmed.png
    ${content} =    Get Cell Editor Content    1
    Should Contain    ${content}    TabError

Filters Completions In Case Sensitive Mode
    Configure JupyterLab Plugin    {"caseSensitive": true}    plugin id=${COMPLETION PLUGIN ID}
    [Documentation]    Completions filtering is case-sensitive when caseSensitive is true
    Enter Cell Editor    1    line=2
    Trigger Completer
    Completer Should Suggest    test
    Completer Should Not Suggest    TabError

Can Prioritize Kernel Completions
<<<<<<< HEAD
    Configure JupyterLab Plugin    {"kernelCompletionsFirst": true, "kernelResponseTimeout": -1}
    ...    plugin id=${COMPLETION PLUGIN ID}
=======
    # note: disabling pre-filtering to get ranking without match scoring
    Configure JupyterLab Plugin    {"kernelCompletionsFirst": true, "kernelResponseTimeout": -1, "preFilterMatches": false}    plugin id=${COMPLETION PLUGIN ID}
>>>>>>> 84121b44
    Enter Cell Editor    1    line=2
    Trigger Completer
    Completer Should Suggest    %%timeit
    ${lsp_position} =    Get Completion Item Vertical Position    test
    ${kernel_position} =    Get Completion Item Vertical Position    %%timeit
    Should Be True    ${kernel_position} < ${lsp_position}

Can Prioritize LSP Completions
<<<<<<< HEAD
    Configure JupyterLab Plugin    {"kernelCompletionsFirst": false, "kernelResponseTimeout": -1}
    ...    plugin id=${COMPLETION PLUGIN ID}
=======
    # note: disabling pre-filtering to get ranking without match scoring
    Configure JupyterLab Plugin    {"kernelCompletionsFirst": false, "kernelResponseTimeout": -1, "preFilterMatches": false}    plugin id=${COMPLETION PLUGIN ID}
>>>>>>> 84121b44
    Enter Cell Editor    1    line=2
    Trigger Completer
    Completer Should Suggest    %%timeit
    ${lsp_position} =    Get Completion Item Vertical Position    test
    ${kernel_position} =    Get Completion Item Vertical Position    %%timeit
    Should Be True    ${kernel_position} > ${lsp_position}

Invalidates On Cell Change
    # this test seems to crash Jedi (highlights crash on
    # `usages = document.jedi_script().get_references(**code_position)`
    Enter Cell Editor    1    line=2
    Press Keys    None    TAB
    Enter Cell Editor    2
    # just to increase chances of catching this on CI (which is slow)
    Sleep    4s
    Completer Should Not Suggest    test

Invalidates On Focus Loss
    Enter Cell Editor    1    line=2
    Press Keys    None    TAB
    Click JupyterLab Menu    File
    # just to increase chances of catching this on CI (which is slow)
    Sleep    4s
    Completer Should Not Suggest    test
    Enter Cell Editor    1    line=2

Uses LSP Completions When Kernel Resoponse Times Out
    Configure JupyterLab Plugin    {"kernelResponseTimeout": 1, "waitForBusyKernel": true}
    ...    plugin id=${COMPLETION PLUGIN ID}
    Should Complete While Kernel Is Busy

Uses LSP Completions When Kernel Is Busy
    [Documentation]    When kernel is not available the best thing is to show some suggestions (LSP) rather than none.
    Configure JupyterLab Plugin    {"kernelResponseTimeout": -1, "waitForBusyKernel": false}
    ...    plugin id=${COMPLETION PLUGIN ID}
    Should Complete While Kernel Is Busy

Works When Kernel Is Shut Down
    Lab Command    Shut Down All Kernels…
    Wait For Dialog
    Capture Page Screenshot    01-shutting-kernels.png
    Accept Default Dialog Option
    Capture Page Screenshot    02-kernels-shut.png
    Enter Cell Editor    1    line=2
    Trigger Completer
    Capture Page Screenshot    03-completions-shown.png
    # this comes from LSP:
    Completer Should Suggest    test
    # this comes from kernel:
    Completer Should Not Suggest    %%timeit

Works After Kernel Restart In New Cells
    Restart Kernel
    Enter Cell Editor    1    line=2
    # works in old cells
    Trigger Completer
    Completer Should Suggest    test
    Lab Command    Insert Cell Below
    Enter Cell Editor    2    line=1
    # works in new cells
    Press Keys    None    lis
    Trigger Completer
    Completer Should Suggest    list

Works In File Editor
    [Setup]    Prepare File for Editing    Python    completion    completion.py
    Place Cursor In File Editor At    9    2
    Wait Until Fully Initialized
    Trigger Completer
    Completer Should Suggest    add
    [Teardown]    Clean Up After Working With File    completion.py

Completes In Strings Or Python Dictionaries
    [Setup]    Prepare File for Editing    Python    completion    completion.py
    Place Cursor In File Editor At    16    0
    Wait Until Fully Initialized
    Press Keys    None    test_dict['']
    Place Cursor In File Editor At    16    11
    Trigger Completer
    # note: in jedi-language-server this would be key_a without '
    Completer Should Suggest    'key_a
    Select Completer Suggestion    'key_a
    Wait Until Keyword Succeeds    40x    0.5s    File Editor Line Should Equal    15    test_dict['key_a']
    [Teardown]    Clean Up After Working With File    completion.py

Continuous Hinting Works
    [Setup]    Prepare File for Editing    Python    completion    completion.py
    Configure JupyterLab Plugin    {"continuousHinting": true}    plugin id=${COMPLETION PLUGIN ID}
    Place Cursor In File Editor At    9    2
    Wait For Ready State
    Press Keys    None    d
    Wait For Ready State
    Completer Should Suggest    addition
    # gh430 - auto invoke after dot should work too
    Press Keys    None    .
    Completer Should Suggest    __doc__
    [Teardown]    Clean Up After Working With File    completion.py

Autocompletes If Only One Option
    Enter Cell Editor    3    line=1
    Press Keys    None    cle
    # First tab brings up the completer
    Press Keys    None    TAB
    Completer Should Suggest    clear
    # Second tab inserts the only suggestion
    Press Keys    None    TAB
    # depends on Python list type having only one method with prefix "cle"
    Wait Until Keyword Succeeds    40x    0.5s    Cell Editor Should Equal    3    list.clear

Does Not Autocomplete If Multiple Options
    Enter Cell Editor    3    line=1
    Press Keys    None    c
    # First tab brings up the completer
    Press Keys    None    TAB
    Completer Should Suggest    copy
    # Second tab inserts should not insert the first of many choices.
    Press Keys    None    TAB
    # depends on Python list type having multiple methods with prefix "c"
    # in this case "Completer Should Suggest" means that the completer is still shown!
    Completer Should Suggest    copy

User Can Select Lowercase After Starting Uppercase
    Configure JupyterLab Plugin    {"caseSensitive": false}    plugin id=${COMPLETION PLUGIN ID}
    # `from time import Tim<tab>` → `from time import time`
    Enter Cell Editor    5    line=1
    Trigger Completer
    Completer Should Suggest    time
    Press Keys    None    ENTER
    Wait Until Keyword Succeeds    40x    0.5s    Cell Editor Should Equal    5    from time import time

Mid Token Completions Do Not Overwrite
    # `disp<tab>data` → `display_table<cursor>data`
    Place Cursor In Cell Editor At    9    line=1    character=4
    Capture Page Screenshot    01-cursor-placed.png
    Trigger Completer
    Completer Should Suggest    display_table
    Select Completer Suggestion    display_table
    Capture Page Screenshot    02-completed.png
    Wait Until Keyword Succeeds    40x    0.5s    Cell Editor Should Equal    9    display_tabledata
    # `disp<tab>lay` → `display_table<cursor>`
    Place Cursor In Cell Editor At    11    line=1    character=4
    Trigger Completer
    Wait For Ready State
    Completer Should Suggest    display_table
    Wait For Ready State
    Select Completer Suggestion    display_table
    Wait Until Keyword Succeeds    40x    0.5s    Cell Editor Should Equal    11    display_table

Completion Works For Tokens Separated By Space
    # `from statistics <tab>` → `from statistics import<cursor>`
    Enter Cell Editor    13    line=1
    Trigger Completer
    Completer Should Suggest    import
    Press Keys    None    ENTER
    Wait Until Keyword Succeeds    40x    0.5s    Cell Editor Should Equal    13    from statistics import

Kernel And LSP Completions Merge Prefix Conflicts Are Resolved
    [Documentation]    Reconciliate Python kernel returning prefixed completions and LSP (pylsp) not-prefixed ones
    Configure JupyterLab Plugin    {"kernelResponseTimeout": -1, "waitForBusyKernel": false}
    ...    plugin id=${COMPLETION PLUGIN ID}
    # For more details see: https://github.com/jupyter-lsp/jupyterlab-lsp/issues/30#issuecomment-576003987
    # `import os.pat<tab>` → `import os.pathsep`
    Enter Cell Editor    15    line=1
    Trigger Completer
    Completer Should Suggest    pathsep
    Select Completer Suggestion    pathsep
    Wait Until Keyword Succeeds    40x    0.5s    Cell Editor Should Equal    15    import os.pathsep

Triggers Completer On Dot
    Enter Cell Editor    2    line=1
    Press Keys    None    .
    Wait Until Keyword Succeeds    10x    0.5s    Cell Editor Should Equal    2    list.
    Wait Until Page Contains Element    ${COMPLETER_BOX}    timeout=35s
    Completer Should Suggest    append

Material Theme Works
    Configure JupyterLab Plugin    {"theme": "material", "caseSensitive": false}    plugin id=${COMPLETION PLUGIN ID}
    Capture Page Screenshot    01-configured.png
    Enter Cell Editor    1    line=2
    Trigger Completer
    Capture Page Screenshot    02-completions-shown.png
    # TabError is a builtin exception which is a class in Python,
    # so we should get lsp:material-class-light icon:
    Completer Should Suggest    TabError
    Completer Should Include Icon    lsp:material-class-light

VSCode Theme Works
    Configure JupyterLab Plugin    {"theme": "vscode", "caseSensitive": false}    plugin id=${COMPLETION PLUGIN ID}
    Capture Page Screenshot    01-configured.png
    Enter Cell Editor    1    line=2
    Trigger Completer
    Capture Page Screenshot    02-completions-shown.png
    Completer Should Suggest    TabError
    Completer Should Include Icon    lsp:vscode-class-light

VSCode Dark Theme Works
    ${file} =    Set Variable    Completion.ipynb
    Lab Command    Use Theme: JupyterLab Dark
    Wait For Splash
    Capture Page Screenshot    00-theme-changed.png
    Configure JupyterLab Plugin    {"theme": "vscode", "caseSensitive": false}    plugin id=${COMPLETION PLUGIN ID}
    Capture Page Screenshot    01-configured.png
    Open ${file} in ${MENU NOTEBOOK}
    Wait Until Fully Initialized
    Enter Cell Editor    1    line=2
    Trigger Completer
    Capture Page Screenshot    02-completions-shown.png
    Completer Should Suggest    TabError
    Completer Should Include Icon    lsp:vscode-class-dark
    Lab Command    Use Theme: JupyterLab Light
    Wait For Splash

Works Without A Theme
    Configure JupyterLab Plugin    {"theme": null, "caseSensitive": false}    plugin id=${COMPLETION PLUGIN ID}
    Capture Page Screenshot    01-configured.png
    Enter Cell Editor    1    line=2
    Trigger Completer
    Capture Page Screenshot    02-completions-shown.png
    Completer Should Suggest    TabError
    Wait Until Page Contains Element    ${COMPLETER_BOX} .jp-Completer-monogram

Works With Incorrect Theme
    Configure JupyterLab Plugin    {"theme": "a-non-existing-theme", "caseSensitive": false}    plugin id=${COMPLETION PLUGIN ID}
    Capture Page Screenshot    01-configured.png
    Enter Cell Editor    1    line=2
    Trigger Completer
    Capture Page Screenshot    02-completions-shown.png
    Completer Should Suggest    TabError
    Wait Until Page Contains Element    ${COMPLETER_BOX} .jp-Completer-monogram

Completes Correctly With R Double And Triple Colon
    [Setup]    Prepare File for Editing    R    completion    completion.R
    Place Cursor In File Editor At    2    7
    Wait Until Fully Initialized
    Trigger Completer
    Completer Should Suggest    .print.via.format
    Select Completer Suggestion    .print.via.format
    Wait Until Keyword Succeeds    40x    0.5s    File Editor Line Should Equal    1    tools::.print.via.format
    # triple colon
    Place Cursor In File Editor At    4    11
    Trigger Completer
    Completer Should Suggest    .packageName
    Select Completer Suggestion    .packageName
    Wait Until Keyword Succeeds    40x    0.5s    File Editor Line Should Equal    3    datasets:::.packageName
    [Teardown]    Clean Up After Working With File    completion.R

Completes Large Namespaces
    [Setup]    Prepare File for Editing    R    completion    completion.R
    Place Cursor In File Editor At    6    7
    Wait Until Fully Initialized
    Wait Until Keyword Succeeds    3x    2s    Trigger Completer    timeout=90s
    Completer Should Suggest    abs    timeout=30s
    [Teardown]    Clean Up After Working With File    completion.R

Shows Documentation With CompletionItem Resolve
    [Setup]    Prepare File for Editing    R    completion    completion.R
    Place Cursor In File Editor At    8    7
    Wait Until Fully Initialized
    Trigger Completer
    Completer Should Suggest    print.data.frame
    # if data.frame is not active, activate it (it should be in top 10 on any platform)
    Activate Completer Suggestion    print.data.frame    max_steps_down=10
    Completer Should Include Documentation    Print a data frame.
    # should remain visible after typing:
    Press Keys    None    efa
    Completer Should Suggest    print.default
    Completer Should Include Documentation    the default method of the
    [Teardown]    Clean Up After Working With File    completion.R

Shows Only Relevant Suggestions In Known Magics
    # https://github.com/jupyter-lsp/jupyterlab-lsp/issues/559
    # h<tab>
    Enter Cell Editor    20    line=2
    Trigger Completer
    Completer Should Suggest    help
    Completer Should Not Suggest    from
    Completer Should Suggest    hash

Completes In R Magics
    # Proper completion in R magics needs to be tested as:
    # - R magic extractor uses a tailor-made replacer function, not tested elsewhere
    # - R lanugage server is very sensitive to off-by-one errors (see https://github.com/REditorSupport/languageserver/issues/395)
    # '%%R\n librar<tab>'
    Enter Cell Editor    22    line=2
    Trigger Completer
    Completer Should Suggest    library
    # '%R lib<tab>'
    Enter Cell Editor    24    line=1
    Trigger Completer
    Completer Should Suggest    library

Completes Paths In Strings
    Enter Cell Editor    26
    Press Keys    None    LEFT
    Trigger Completer
    Press Keys    None    ENTER
    Wait Until Keyword Succeeds    40x    0.5s    Cell Editor Should Equal    26    '../Completion.ipynb'

*** Keywords ***
Setup Completion Test
    Setup Notebook    Python    Completion.ipynb

Get Cell Editor Content
    [Arguments]    ${cell_nr}
    ${content} =    Execute JavaScript
    ...    return document.querySelector('.jp-Cell:nth-child(${cell_nr}) .CodeMirror').CodeMirror.getValue()
    [Return]    ${content}

Get File Editor Content
    ${content} =    Execute JavaScript
    ...    return document.querySelector('.jp-FileEditorCodeWrapper .CodeMirror').CodeMirror.getValue()
    [Return]    ${content}

Cell Editor Should Equal
    [Arguments]    ${cell}    ${value}
    ${content} =    Get Cell Editor Content    ${cell}
    Should Be Equal    ${content}    ${value}

File Editor Line Should Equal
    [Arguments]    ${line}    ${value}
    ${content} =    Get File Editor Content
    ${line} =    Get Line    ${content}    ${line}
    Should Be Equal    ${line}    ${value}

Activate Completer Suggestion
    [Arguments]    ${text}    ${max_steps_down}=100
    ${suggestion} =    Set Variable    css:.jp-Completer-item[data-value="${text}"]
    Wait Until Page Contains Element    ${suggestion}
    ${active_suggestion} =    Set Variable    css:.jp-mod-active.jp-Completer-item[data-value="${text}"]
    FOR    ${i}    IN RANGE    ${max_steps_down}
        Capture Page Screenshot    ${i}-completions.png
        ${matching_active_elements} =    Get Element Count    ${active_suggestion}
        LOG    ${matching_active_elements}
        Exit For Loop If    ${matching_active_elements} == 1
        Press Keys    None    DOWN
        Sleep    0.1s
    END
    Wait Until Page Contains Element    ${active_suggestion}

Select Completer Suggestion
    [Arguments]    ${text}
    ${suggestion} =    Set Variable    css:.jp-Completer-item[data-value="${text}"]
    Wait Until Element Is Visible    ${suggestion}    timeout=15s
    Scroll Element Into View    ${suggestion}
    Mouse Over    ${suggestion}
    Click Element    ${suggestion} code

Completer Should Suggest
    [Arguments]    ${text}    ${timeout}=10s
    Wait Until Page Contains Element    ${COMPLETER_BOX} .jp-Completer-item[data-value="${text}"]    timeout=${timeout}

Get Completion Item Vertical Position
    [Arguments]    ${text}
    ${position} =    Get Vertical Position    ${COMPLETER_BOX} .jp-Completer-item[data-value="${text}"]
    [Return]    ${position}

Completer Should Include Icon
    [Arguments]    ${icon}
    Wait Until Page Contains Element    ${COMPLETER_BOX} svg[data-icon="${icon}"]    timeout=10s

Completer Should Not Suggest
    [Arguments]    ${text}
    Wait Until Page Does Not Contain Element    ${COMPLETER_BOX} .jp-Completer-item[data-value="${text}"]

Trigger Completer
    [Arguments]    ${timeout}=35s
    Wait For Ready State
    Press Keys    None    TAB
    Wait Until Page Contains Element    ${COMPLETER_BOX}    timeout=${timeout}

Completer Should Include Documentation
    [Arguments]    ${text}
    Wait Until Page Contains Element    ${DOCUMENTATION_PANEL}    timeout=10s
    Wait Until Keyword Succeeds    10 x    1 s    Element Should Contain    ${DOCUMENTATION_PANEL}    ${text}
    Element Should Contain    ${DOCUMENTATION_PANEL}    ${text}

Count Completer Hints
    ${count} =    Get Element Count    css:.jp-Completer-item
    [Return]    ${count}

Should Complete While Kernel Is Busy
    # Run the cell with sleep(20)
    Enter Cell Editor    17
    # for some reason the lab command selects another cell along the way...
    # Lab Command    Run Selected Cells And Don't Advance
    Press Keys    None    CTRL+ENTER
    # Confirm that the kernel is busy
    Wait Until Page Contains Element    ${KERNEL_BUSY_INDICATOR}    timeout=5s
    # Enter a cell with "t"
    Enter Cell Editor    18
    # Check if completion worked
    Enter Cell Editor    1    line=2
    Trigger Completer    timeout=10s
    Completer Should Suggest    test
    # Confirm that the kernel indicator was busy all along
    Page Should Contain Element    ${KERNEL_BUSY_INDICATOR}<|MERGE_RESOLUTION|>--- conflicted
+++ resolved
@@ -14,14 +14,8 @@
 
 *** Test Cases ***
 Works When Kernel Is Idle
-<<<<<<< HEAD
-    [Documentation]    The suggestions from kernel and LSP should get integrated.
-    Configure JupyterLab Plugin    {"kernelResponseTimeout": -1, "waitForBusyKernel": false}
-    ...    plugin id=${COMPLETION PLUGIN ID}
-=======
+    [Documentation]    The suggestions from kernel and LSP should get integrated; operates in case insensitive mode
     Configure JupyterLab Plugin    {"kernelResponseTimeout": -1, "waitForBusyKernel": false, "caseSensitive": false}    plugin id=${COMPLETION PLUGIN ID}
-    [Documentation]    The suggestions from kernel and LSP should get integrated; operates in case insensitive mode
->>>>>>> 84121b44
     Enter Cell Editor    1    line=2
     Capture Page Screenshot    01-entered-cell.png
     Trigger Completer
@@ -45,13 +39,10 @@
     Completer Should Not Suggest    TabError
 
 Can Prioritize Kernel Completions
-<<<<<<< HEAD
-    Configure JupyterLab Plugin    {"kernelCompletionsFirst": true, "kernelResponseTimeout": -1}
-    ...    plugin id=${COMPLETION PLUGIN ID}
-=======
     # note: disabling pre-filtering to get ranking without match scoring
-    Configure JupyterLab Plugin    {"kernelCompletionsFirst": true, "kernelResponseTimeout": -1, "preFilterMatches": false}    plugin id=${COMPLETION PLUGIN ID}
->>>>>>> 84121b44
+    Configure JupyterLab Plugin
+    ...     {"kernelCompletionsFirst": true, "kernelResponseTimeout": -1, "preFilterMatches": false}
+    ...     plugin id=${COMPLETION PLUGIN ID}
     Enter Cell Editor    1    line=2
     Trigger Completer
     Completer Should Suggest    %%timeit
@@ -60,13 +51,10 @@
     Should Be True    ${kernel_position} < ${lsp_position}
 
 Can Prioritize LSP Completions
-<<<<<<< HEAD
-    Configure JupyterLab Plugin    {"kernelCompletionsFirst": false, "kernelResponseTimeout": -1}
-    ...    plugin id=${COMPLETION PLUGIN ID}
-=======
     # note: disabling pre-filtering to get ranking without match scoring
-    Configure JupyterLab Plugin    {"kernelCompletionsFirst": false, "kernelResponseTimeout": -1, "preFilterMatches": false}    plugin id=${COMPLETION PLUGIN ID}
->>>>>>> 84121b44
+    Configure JupyterLab Plugin
+    ...     {"kernelCompletionsFirst": false, "kernelResponseTimeout": -1, "preFilterMatches": false}
+    ...     plugin id=${COMPLETION PLUGIN ID}
     Enter Cell Editor    1    line=2
     Trigger Completer
     Completer Should Suggest    %%timeit
