--- conflicted
+++ resolved
@@ -1,19 +1,12 @@
 ## Changelog
 
-<<<<<<< HEAD
-### `@krassowski/jupyterlab-lsp 3.10.2` (unreleased)
-
-- improvements:
-  - add support for language servers that can (only) communicate through TCP rather than stdio (there is no support yet for servers already running on another machine and/or port) [(#636)]
-
-[#636]: https://github.com/krassowski/jupyterlab-lsp/pull/636
-=======
 ### `@jupyter-lsp/jupyterlab-lsp 4.0.0-alpha.0` (not-yet-released)
 
 - features:
   - implement jump target selector and jump to references ([#739])
   - implement settings UI using native JupyterLab 3.3 UI ([#778])
   - add option to show hover tooltip automatically ([#864], thanks @yamaton)
+  - add support for language servers that can (only) communicate through TCP rather than stdio (there is no support yet for servers already running on another machine and/or port) [(#636)]
 - bug fixes:
   - use correct websocket URL if configured as different from base URL ([#820], thanks @MikeSem)
   - clean up all completer styles when completer feature is disabled ([#829]).
@@ -69,7 +62,7 @@
 [#860]: https://github.com/jupyter-lsp/jupyterlab-lsp/pull/860
 [#864]: https://github.com/jupyter-lsp/jupyterlab-lsp/pull/864
 [#882]: https://github.com/jupyter-lsp/jupyterlab-lsp/pull/882
->>>>>>> 389cc501
+[#636]: https://github.com/jupyter-lsp/jupyterlab-lsp/pull/636
 
 ### `@krassowski/jupyterlab-lsp 3.10.1` (2022-03-21)
 
