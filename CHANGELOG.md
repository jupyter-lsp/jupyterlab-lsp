## CHANGELOG

<<<<<<< HEAD
### `@krassowski/jupyterlab-lsp 0.7.1`
=======
## `jupyter-lsp 0.7.0`

- bugfixes
  - didSave no longer causes unwanted messages in logs (
    [#187](https://github.com/krassowski/jupyterlab-lsp/pull/187)
    )

## `@krassowski/jupyterlab-lsp 0.7.1`
>>>>>>> 3ca4f0ae

- features

  - users can now choose which columns to display
    in the diagnostic panel, using a context menu action (
    [#159](https://github.com/krassowski/jupyterlab-lsp/pull/159)
    )
  - start the diagnostics panel docked at the bottom and improve
    the re-spawning of the diagnostics panel (
    [#166](https://github.com/krassowski/jupyterlab-lsp/pull/166)
    )

- bugfixes

  - fixed various small bugs in the completer (
    [#162](https://github.com/krassowski/jupyterlab-lsp/pull/162)
    )
  - fix documentation display in signature for LSP servers which
    return MarkupContent (
    [#164](https://github.com/krassowski/jupyterlab-lsp/pull/164)
    )

### `lsp-ws-connection 0.3.1`

- added `sendSaved()` method (textDocument/didSave) (
  [#147](https://github.com/krassowski/jupyterlab-lsp/pull/147)
  )
- fixed `getSignatureHelp()` off-by-one error (
  [#140](https://github.com/krassowski/jupyterlab-lsp/pull/140)
  )

### `@krassowski/jupyterlab-lsp 0.7.0`

- features

  - reduced space taken up by the statusbar indicator (
    [#106](https://github.com/krassowski/jupyterlab-lsp/pull/106)
    )
  - implemented statusbar popover with connections statuses (
    [#106](https://github.com/krassowski/jupyterlab-lsp/pull/106)
    )
  - generates types for server data responses from JSON schema (
    [#110](https://github.com/krassowski/jupyterlab-lsp/pull/110)
    )
  - added 'rename' function for notebooks, using shadow filesystem (
    [#115](https://github.com/krassowski/jupyterlab-lsp/pull/115)
    )
  - added a UX workaround for rope rename issues when there is a
    SyntaxError in the Python code (
    [#127](https://github.com/krassowski/jupyterlab-lsp/pull/127)
    )
  - added a widget panel with diagnostics (inspections), allowing to
    sort and explore diagnostics, and to go to the respective location
    in code (with a click); accessible from the context menu (
    [#129](https://github.com/krassowski/jupyterlab-lsp/pull/129)
    )
  - all commands are now accessible from the command palette (
    [#142](https://github.com/krassowski/jupyterlab-lsp/pull/142)
    )
  - bash LSP now also covers `%%bash` magic cell in addition to `%%sh` (
    [#144](https://github.com/krassowski/jupyterlab-lsp/pull/144)
    )
  - rpy2 magics received enhanced support for argument parsing
    in both parent Python document (re-written overrides) and
    exctracted R documents (improved foreign code extractor) (
    [#148](https://github.com/krassowski/jupyterlab-lsp/pull/148),
    [#153](https://github.com/krassowski/jupyterlab-lsp/pull/153)
    )
  - console logs can now easily be redirected to a floating console
    windows for debugging of the browser tests (see CONTRIBUTING.md)

- bugfixes
  - diagnostics in foreign documents are now correctly updated (
    [133fd3d](https://github.com/krassowski/jupyterlab-lsp/pull/129/commits/133fd3d71401c7e5affc0a8637ee157de65bef62)
    )
  - diagnostics are now always correctly displayed in the document they were intended for
  - the workaround for relative root path is now also applied on Mac (
    [#139](https://github.com/krassowski/jupyterlab-lsp/pull/139)
    )
  - fixed LSP of R in Python (`%%R` magic cell from rpy2) (
    [#144](https://github.com/krassowski/jupyterlab-lsp/pull/144)
    )
  - completion now work properly when the kernel is shut down (
    [#146](https://github.com/krassowski/jupyterlab-lsp/pull/146)
    )
  - a lowercase completion option selected from an uppercase token
    will now correctly substitute the incomplete token (
    [#143](https://github.com/krassowski/jupyterlab-lsp/pull/143)
    )
  - `didSave()` is emitted on file save, enabling the workaround
    used by R language server to lazily load `library(tidyverse)` (
    [#95](https://github.com/krassowski/jupyterlab-lsp/pull/95),
    [#147](https://github.com/krassowski/jupyterlab-lsp/pull/147),
    )
  - signature feature is now correctly working in notebooks (
    [#140](https://github.com/krassowski/jupyterlab-lsp/pull/140)
    )

### `lsp-ws-connection 0.3.0`

- infrastructure
  - brought into monorepo [#107](https://github.com/krassowski/jupyterlab-lsp/pull/107)
- dev
  - allows `initializeParams` to be overloaded by subclasses
  - adopts
    - typescript 3.7
    - prettier
    - tslint
  - added initialization checks before executing sendChange to comply
    with LSP specs [#115](https://github.com/krassowski/jupyterlab-lsp/pull/115)

### `jupyter-lsp 0.7.0b0`

- features
  - adds a language server status endpoint (
    [#81](https://github.com/krassowski/jupyterlab-lsp/pull/81)
    )
  - adds more descriptive information to the language server spec (
    [#90](https://github.com/krassowski/jupyterlab-lsp/pulls/100)
    )
  - adds an extensible listener API (
    [#99](https://github.com/krassowski/jupyterlab-lsp/issues/99),
    [#100](https://github.com/krassowski/jupyterlab-lsp/pulls/100)
    )

### `@krassowski/jupyterlab-lsp 0.6.1`

- features
  - adds an indicator to the statusbar
- dependencies
  - removes unused npm dependencies

### `@krassowski/jupyterlab-lsp 0.6.0`

- features
  - allows "rename" action in file editor
  - and many other improvements, see the [release notes](https://github.com/krassowski/jupyterlab-lsp/releases/tag/v0.6.0)
- bugfixes
  - handles some non-standard diagnostic responses
- testing
  - adds browser-based testing for file editor
- dependencies
  - requires `jupyter-lsp`

### `jupyter-lsp 0.6.0b0`

- features
  - starts language servers on demand
  - accepts configuration via Jupyter config system (traitlets) and python
    `entry_point`s
  - autodetects language servers for bash, CSS, LESS, SASS, Dockerfile, YAML, JS,
    TypeScript, JSX, TSX, JSON, YAML<|MERGE_RESOLUTION|>--- conflicted
+++ resolved
@@ -1,8 +1,5 @@
 ## CHANGELOG
 
-<<<<<<< HEAD
-### `@krassowski/jupyterlab-lsp 0.7.1`
-=======
 ## `jupyter-lsp 0.7.0`
 
 - bugfixes
@@ -11,7 +8,6 @@
     )
 
 ## `@krassowski/jupyterlab-lsp 0.7.1`
->>>>>>> 3ca4f0ae
 
 - features
 
