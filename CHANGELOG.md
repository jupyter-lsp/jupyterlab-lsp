## Changelog

<<<<<<< HEAD
### `@krassowski/jupyterlab-lsp 3.10.0` (unreleased)

- improvements:
  - add support for language servers that can (only) communicate through TCP rather than stdio (there is no support yet for servers already running on another machine and/or port) [(#636)]

[#636]: https://github.com/krassowski/jupyterlab-lsp/pull/636
=======
### `@krassowski/jupyterlab-lsp 3.10.1` (2022-03-21)

- bug fixes:
  - fix navigation to files with names including characters which require encoding ([#758])
  - fix omissions in the main settings schema for correct rendering in JupyterLab 3.3 Settings Editor UI ([#779])
- maintenance
  - make tests pass with new JupyterLab 3.3 ([#777])
  - pin r-base version to fix Binder ([#766])
  - pin node-gyp to fix CI on Windows ([#772])
  - pin pytest-flake8 to fix CI
  - update development/testing environment dependencies: urijs, typedoc, url-parse

[#758]: https://github.com/jupyter-lsp/jupyterlab-lsp/pull/758
[#766]: https://github.com/jupyter-lsp/jupyterlab-lsp/pull/766
[#772]: https://github.com/jupyter-lsp/jupyterlab-lsp/pull/772
[#777]: https://github.com/jupyter-lsp/jupyterlab-lsp/pull/777
[#779]: https://github.com/jupyter-lsp/jupyterlab-lsp/pull/779

### `@krassowski/jupyterlab-lsp 3.10.0` (2022-01-01)

- features:
  - enable pre-filtering of completion matches by default ([#735])
  - add support for diagnostic tags: Deprecated, Unnecessary ([#736], [#737])
- bug fixes:
  - squash warnings and errors in web console ([#732])
  - fix signature blur and fix formatting when no arguments are present ([#734])
  - fixed with enabling of strict null checks:
    - previously changing kernels always led to restarting of LSP connection, even if the kernel language did not change; now the connection will be retained if possible
    - `markdownRenderer` is no longer implicitly required
    - diagnostics sorting with missing values for `source` and `severity` was improved and missing values will be consistently shown at the end
    - diagnostics placeholder was split into `Diagnostics are not available` and `No issues detected, great job!` which will now show up properly
- maintenance:
  - enable strict null checks and other strict settings ([#733])
  - specify client capabilities in features instead of hard-coding them ([#738])
  - bump minimum required JupyterLab version to 3.1 (`>=3.1.0,<4.0.0a0`)

[#732]: https://github.com/jupyter-lsp/jupyterlab-lsp/pull/732
[#733]: https://github.com/jupyter-lsp/jupyterlab-lsp/pull/733
[#734]: https://github.com/jupyter-lsp/jupyterlab-lsp/pull/734
[#735]: https://github.com/jupyter-lsp/jupyterlab-lsp/pull/735
[#736]: https://github.com/jupyter-lsp/jupyterlab-lsp/pull/736
[#737]: https://github.com/jupyter-lsp/jupyterlab-lsp/pull/737
[#738]: https://github.com/jupyter-lsp/jupyterlab-lsp/pull/738

### `@krassowski/code-jumpers 1.2.0` (2022-01-01)

- maintenance:
  - updates to API with respect to `null`/`undefined` values in course strict null checks activation ([#733])

### `@krassowski/jupyterlab-lsp 3.9.3` (2021-12-19)

- bug fixes:
  - workaround upstream issue in merging translation ([#726], thanks @fcollonval)

[#726]: https://github.com/jupyter-lsp/jupyterlab-lsp/pull/726

### `@krassowski/jupyterlab-lsp 3.9.2` (2021-12-12)

- bug fixes:
  - prevent very long completion details text from extending the completer indefinitely ([#698])
  - correct status translations ([#700], thanks @fcollonval)
  - fix translations in status pop-up ([#703])
  - workaround issue causing file rename when opening external files by jumping to them ([#712], thanks @jepcor97)
  - fix sorting by "Line:Ch" and "Cell" in Diagnostics Panel ([#717])
  - fix header border missing when scrolling in Diagnostics Panel ([#717])
- documentation improvements:
  - clarify that JupyterLab restart is needed after installation ([#714], thanks @3coins)

[#698]: https://github.com/jupyter-lsp/jupyterlab-lsp/pull/698
[#700]: https://github.com/jupyter-lsp/jupyterlab-lsp/pull/700
[#703]: https://github.com/jupyter-lsp/jupyterlab-lsp/pull/703
[#712]: https://github.com/jupyter-lsp/jupyterlab-lsp/pull/712
[#714]: https://github.com/jupyter-lsp/jupyterlab-lsp/pull/714
[#717]: https://github.com/jupyter-lsp/jupyterlab-lsp/pull/717

### `@krassowski/completion-theme 3.2.0` (2021-12-12)

- features:
  - add `details-below` layout allowing to change the completer arrangement ([#698])

### `jupyter-lsp 1.5.1` (2021-12-12)

- documentation improvements:
  - document troubleshooting steps for `texlab` server([#702])
- maintenance and upkeep:
  - migrate test configuration to `ServerApp` as needed ([#713])
  - address deprecation warnings ([#713])

[#702]: https://github.com/jupyter-lsp/jupyterlab-lsp/pull/702
[#713]: https://github.com/jupyter-lsp/jupyterlab-lsp/pull/713
>>>>>>> 148f8684

### `@krassowski/jupyterlab-lsp 3.9.1` (2021-10-24)

- bug fixes:
  - fix build issues making it difficult to reuse/extend the package ([#696], thanks @cccs-jc)

[#696]: https://github.com/jupyter-lsp/jupyterlab-lsp/pull/696

### `jupyter-lsp 1.5.0` (2021-10-24):

- features:
  - add support for new `typescript-language-server` replacing `javascript-typescript-langserver`;
    despite the name both packages provide support for all four: JavaScript, JSX, TypeScript and TSX;
    the old `javascript-typescript-langserver` can still be used, but it is no longer maintained
    and we will not be supported, and specs may be removed in the next major release ([#697]).

[#697]: https://github.com/jupyter-lsp/jupyterlab-lsp/pull/697

### `@krassowski/jupyterlab-lsp 3.9.0` (2021-10-17)

- features:
  - signature help box will now persist while typing the arguments of a function ([#671])
  - the currently active argument will be highlighted in the signature help box
  - if the documentation exceeds a user-configurable number of lines the signature
    help box will only display the first line of the documentation and the following
    lines will be collapsed into an expandable details section.
  - the signature box is now displayed above the current line
  - the signature box takes up less space
  - you can now disable specific features in settings ([#689])
- bug fixes:
  - fix missing translation strings ([#675])
  - fix kernel completions not showing up for R ([#686])
  - fix tab completions not showing up in strings due to incomplete trigger kind invalidation ([#686])
  - fix path completions reconciliation for `pyls`/`pylsp` with `IPython` ([#686])
  - improve escaping rule for IPython magics overrides ([#688])
  - fix documentation panel not showing up when typing fast ([#692])

[#671]: https://github.com/jupyter-lsp/jupyterlab-lsp/pull/671
[#675]: https://github.com/jupyter-lsp/jupyterlab-lsp/pull/675
[#686]: https://github.com/jupyter-lsp/jupyterlab-lsp/pull/686
[#688]: https://github.com/jupyter-lsp/jupyterlab-lsp/pull/688
[#689]: https://github.com/jupyter-lsp/jupyterlab-lsp/pull/689
[#692]: https://github.com/jupyter-lsp/jupyterlab-lsp/pull/692

### `@krassowski/jupyterlab-lsp 3.8.1` (2021-08-02)

- bug fixes:
  - `%Rdevice` magic is now properly overridden and won't be extracted to R code ([#646])
  - Fix hover rendering for `MarkedString`s, fix hover disappearing when moving mouse towards it ([#653])

[#646]: https://github.com/jupyter-lsp/jupyterlab-lsp/pull/646
[#653]: https://github.com/jupyter-lsp/jupyterlab-lsp/pull/653

### `jupyter-lsp 1.4.1` (2021-08-02)

- bug fixes:
  - remove spurious `ValidationError` warnings for non-installed servers ([#645], thanks @karlaspuldaro)
  - reduce number and verbosity of logs on startup

[#645]: https://github.com/jupyter-lsp/jupyterlab-lsp/pull/645

### `@krassowski/jupyterlab-lsp 3.8.0` (2021-07-04)

- improvements:

  - add a note on manually enabling backend extension ([#621], thanks @icankeep)
  - in-app troubleshooting/installation help is now offered for servers which are needed but could not be detected
    (if auto-detection specification for those is present) ([#634])

- bug fixes:
  - fix rename shortcut registration in file editor ([#614])
  - improve performance of icon rendering in completer ([#625])
  - fix cache misses and concurrency issues for hover ([#630])

[#614]: https://github.com/jupyter-lsp/jupyterlab-lsp/pull/614
[#621]: https://github.com/jupyter-lsp/jupyterlab-lsp/pull/621
[#625]: https://github.com/jupyter-lsp/jupyterlab-lsp/pull/625
[#630]: https://github.com/jupyter-lsp/jupyterlab-lsp/pull/630
[#634]: https://github.com/jupyter-lsp/jupyterlab-lsp/pull/634

### `jupyter-lsp 1.4.0` (2021-07-04)

- features:

  - `troubleshoot` property was added to the language server spec, allowing to describe auto-detection troubleshooting
    ([#634])
  - new endpoint `specs` will list all language server specifications known to `jupyter-lsp` allowing frontends
    to suggest installation of specific language servers ([#634])

- changes:
  - `ShellSpec.is_installed()` signature changed; it now accepts the `LanguageServerManagerAPI` rather than the resolved
    command location (of `str` type); the specs using only `is_installed_args` are not affected; as this method was only
    used by internally by the `__call__` implementation (which was adjusted accordingly) this change should not break
    existing specs unless any of these methods were overridden in sub-classes.
  - `SpecBase` was moved to `types.py`; it can still be imported from `utils`, but doing so is discouraged
  - `ShellSpec.solve()` was added to facilitate discovery of command location

[#634]: https://github.com/jupyter-lsp/jupyterlab-lsp/pull/634

### `jupyter-lsp 1.3.0` (2021-06-02)

- features:
  - add auto-detection of pyright server ([#587], thanks @yuntan)

[#587]: https://github.com/jupyter-lsp/jupyterlab-lsp/pull/587

### `@krassowski/jupyterlab-lsp 3.7.0` (2021-05-31)

- features:

  - add ability to deactivate Kernel completions or LSP completion through the settings ([#586], thanks @Carreau)
  - allow to set a priority for LSP server, allowing to choose which server to use when multiple servers are installed ([#588])
  - add auto-detection of pyright server ([#587], thanks @yuntan)
  - update from JupyterLab Classic to RetroLab ([#602])
  - log server messages in user-accessible console ([#606])

- bug fixes:

  - workaround url-parse issue causing problems when using JupyterLab 3.0.15 ([#599])

- other changes:
  - drop Node 10 (EOL 2 weeks ago) testing on CI, add Node 15 ([#587])
  - update lsp-ws-connection dependencies ([#606])
  - old emit-based API of lsp-ws-connection is new deprecated and will be removed in the next major version; please use `serverNotifications`, `clientNotifications`, `clientRequests` and `serverRequests` instead ([#606])

[#586]: https://github.com/jupyter-lsp/jupyterlab-lsp/pull/586
[#588]: https://github.com/jupyter-lsp/jupyterlab-lsp/pull/588
[#599]: https://github.com/jupyter-lsp/jupyterlab-lsp/pull/599
[#602]: https://github.com/jupyter-lsp/jupyterlab-lsp/pull/602
[#606]: https://github.com/jupyter-lsp/jupyterlab-lsp/pull/606

### `jupyter-lsp 1.2.0` (2021-04-26)

- features:

  - add support for python-lsp-server, a community fork of pyls ([#584] and [#582], thanks @maresb)

- bug fixes:
  - fix encoding on Windows for non-conda installs ([#580], thanks @stonebig)

[#580]: https://github.com/jupyter-lsp/jupyterlab-lsp/pull/580
[#582]: https://github.com/jupyter-lsp/jupyterlab-lsp/pull/582
[#584]: https://github.com/jupyter-lsp/jupyterlab-lsp/pull/584

### `@krassowski/code-jumpers 1.1.0` (2021-04-26)

- features:

  - added translation support ([#557], thanks @JessicaBarh)

### `@krassowski/jupyterlab-lsp 3.6.0` (2021-04-26)

- features:

  - added translation support ([#557], thanks @JessicaBarh)

- bug fixes:

  - fixed name of jupyterlab-lsp package displayed in JupyterLab UI ([#570], thanks @marimeireles)
  - removed vendored CodeMirror from distribution ([#576])

[#557]: https://github.com/jupyter-lsp/jupyterlab-lsp/pull/557
[#570]: https://github.com/jupyter-lsp/jupyterlab-lsp/pull/570
[#576]: https://github.com/jupyter-lsp/jupyterlab-lsp/pull/576

### `@krassowski/jupyterlab-lsp 3.5.0` (2021-03-22)

- features:

  - adds `%%bigquery` IPython cell magic support for BigQuery ([#553], thanks @julioyildo)
  - completions filtering can be set to case-insensitive in settings ([#549])
  - completions filtering can hide exact matches ([#549])
  - the extra information displayed next to the completion label now can include 'detail' (usually module/package of origin), and can be customized in settings ([#549])

- bug fixes:

  - prevents throwing a highlights error when adding new cell with <kbd>Shift</kbd> + <kbd>Enter</kbd> ([#544])
  - fixes IPython `pinfo` and `pinfo2` (`?` and `??`) for identifiers containing `s` ([#547])
  - fixes incorrect behaviour of LSP features in some IPython magics with single line of content ([#560])
  - fixes name of jupyterlab-lsp package in JupyterLab

- for extension authors:

  - minimal functional extractor and code overrides APIs are now exported; these APIs cab be subject to change in future releases ([#562])

[#544]: https://github.com/jupyter-lsp/jupyterlab-lsp/pull/544
[#547]: https://github.com/jupyter-lsp/jupyterlab-lsp/pull/547
[#549]: https://github.com/jupyter-lsp/jupyterlab-lsp/pull/549
[#553]: https://github.com/jupyter-lsp/jupyterlab-lsp/pull/553
[#560]: https://github.com/jupyter-lsp/jupyterlab-lsp/pull/560
[#562]: https://github.com/jupyter-lsp/jupyterlab-lsp/pull/562

### `jupyter-lsp 1.1.4` (2021-02-21)

- bug fixes:

  - ensures `jupyter*_config.d` paths are searched for `language_servers`
    as documented in _Configuring_ ([#535])
  - uses more explicit file name for enabling `jupyter-lsp` in `notebook` and
    `jupyter_server ([#535])

[#535]: https://github.com/jupyter-lsp/jupyterlab-lsp/pull/535

### `@krassowski/jupyterlab-lsp 3.4.1` (2021-02-16)

- bug fixes:

  - fixed installation of the source version of the extension (causing build error if classic was not installed) ([#526])

[#526]: https://github.com/jupyter-lsp/jupyterlab-lsp/pull/526

### `@krassowski/jupyterlab-lsp 3.4.0` (2021-02-14)

- features:

  - the priority of the completions from kernel can now be changed by switching new `kernelCompletionsFirst` setting ([#520])
  - completer panel will now always render markdown documentation if available ([#520])
    - the implementation re-renders the panel as it is the best we can do until [jupyterlab#9663](https://github.com/jupyterlab/jupyterlab/pull/9663) is merged
  - the completer now uses `filterText` and `sortText` if available to better filter and sort completions ([#520], [#523])
  - completer `suppressInvokeIn` setting was removed; `suppressContinuousHintingIn` and `suppressTriggerCharacterIn` settings were added ([#521])
  - `suppressContinuousHintingIn` by default includes `def` to improve the experience when writing function names ([#521])
  - long file paths are now collapsed if composed of more than two segments to avoid status popover and diagnostics panel getting too wide ([#524])

- bug fixes:

  - user-invoked completion in strings works again ([#521])
  - completer documentation will now consistently show up after filtering the completion items ([#520])
  - completions containing HTML-like syntax will be displayed properly (an upstream issue) ([#520], [#523])
  - diagnostics panel will no longer break when foreign documents (e.g. `%%R` cell magics) are removed ([#522])

[#520]: https://github.com/jupyter-lsp/jupyterlab-lsp/pull/520
[#521]: https://github.com/jupyter-lsp/jupyterlab-lsp/pull/521
[#522]: https://github.com/jupyter-lsp/jupyterlab-lsp/pull/522
[#523]: https://github.com/jupyter-lsp/jupyterlab-lsp/pull/523
[#524]: https://github.com/jupyter-lsp/jupyterlab-lsp/pull/524

### `@krassowski/jupyterlab-lsp 3.3.1` (2021-02-07)

- bug fixes:

  - completion and signature suggestions get invalidated when editor changes ([#507])
  - signature suggestions now invalidate on cursor move to another line or backwards too ([#507])
  - LaTeX is now rendered in documentation panel of completer ([#506])
  - completion response returned as plain text use pre tag to retain whitespace formatting ([#506])
  - pre-formatted code font size was reduced to match font-size of the text in completion panel ([#506])
  - completer no longer spans the entire screen if it has long entries ([#506])

[#506]: https://github.com/jupyter-lsp/jupyterlab-lsp/pull/506
[#507]: https://github.com/jupyter-lsp/jupyterlab-lsp/pull/507
[#508]: https://github.com/jupyter-lsp/jupyterlab-lsp/pull/508

### `jupyter-lsp 1.1.3` (2020-02-07)

- features:

  - add config for the classic notebook server extension ([#504])

[#504]: https://github.com/jupyter-lsp/jupyterlab-lsp/pull/504

### `@krassowski/jupyterlab-lsp 3.3.0` (2021-01-31)

- features:

  - added a timeout for kernel completion, with the default of 600ms ([#496])
  - added an option to skip waiting for kernel completions if busy, off by default ([#496])

- bug fixes:

  - delayed completion suggestions will no longer show up if cursor moved to another line ([#496])
  - changes in notebooks after kernel restart or file rename will now be recorded by the language server again ([#496])
  - when either of kernel providers: kernel or LSP server fails, the completion from the other will still be shown ([#496])

[#496]: https://github.com/jupyter-lsp/jupyterlab-lsp/pull/496

### `jupyter-lsp 1.1.2` (2021-01-31)

- bug fixes:

  - fixed issues with language server messages being truncated in certain circumstances on Windows

[#494]: https://github.com/jupyter-lsp/jupyterlab-lsp/pull/494

### `@krassowski/jupyterlab-lsp 3.2.0` (2021-01-24)

- features:

  - documentation panel in completer now works for R language too: implemented `completionItem/resolve` ([#487])
  - kernel types returned by IPython and IJulia are now mapped to LSP types; you can customize the mappings in settings ([#487])

- bug fixes:

  - diagnostics panel works after kernel restart properly ([#485])
  - workaround was added to enable `jedi-language-server` diagnostics ([#485])
  - Julia language server will not crash when saving a non-Julia file: fixed sendSaved notification scope ([#491])

### `jupyter-lsp 1.1.1` (2021-01-24)

- bug fixes:

  - `PythonModuleSpec` no longer raises exception when the server module does not exist ([#485])

[#485]: https://github.com/jupyter-lsp/jupyterlab-lsp/pull/485
[#487]: https://github.com/jupyter-lsp/jupyterlab-lsp/pull/487
[#491]: https://github.com/jupyter-lsp/jupyterlab-lsp/pull/491

### `@krassowski/jupyterlab-lsp 3.1.0` (2021-01-17)

- features

  - make the extension work with `jupyterlab-classic` - experimental, not all features are functional yet ([#465])
  - new status "Server extension missing" and a dialog with advice was added to help users with atypical configurations ([#476])
  - for developers: the verbosity of console logs is now controllable from settings and set to warn by default ([#480])

- bug fixes:

  - namespace completions in R (after double and triple colon) now work properly ([#449])
  - improved status icon contrast when status item is active ([#465])
  - connection manager now properly keeps track of notebooks when multiple notebooks are open ([#474])
  - new cells added after kernel restart now work properly; kernel changes are handled correctly ([#478])
  - increase total timeout for language server connection ([#479])
  - fix status communication during initialization ([#479])

[#449]: https://github.com/jupyter-lsp/jupyterlab-lsp/pull/449
[#465]: https://github.com/jupyter-lsp/jupyterlab-lsp/pull/465
[#474]: https://github.com/jupyter-lsp/jupyterlab-lsp/pull/474
[#476]: https://github.com/jupyter-lsp/jupyterlab-lsp/pull/476
[#478]: https://github.com/jupyter-lsp/jupyterlab-lsp/pull/478
[#479]: https://github.com/jupyter-lsp/jupyterlab-lsp/pull/479
[#480]: https://github.com/jupyter-lsp/jupyterlab-lsp/pull/480

### `jupyter-lsp 1.1.0` (2021-01-17)

- features

  - added experimental detection of Julia and Jedi language servers ([#481])

- bug fixes:

  - send periodic pings on websocket channels to maintain connection ([#459], thanks @franckchen)
  - R languageserver is no longer incorrectly shown as available when not installed ([#463])
  - fix completion of very large namespaces (e.g. in R's base or in JavaScript) due to truncated message relay ([#477])

[#459]: https://github.com/jupyter-lsp/jupyterlab-lsp/pull/459
[#463]: https://github.com/jupyter-lsp/jupyterlab-lsp/pull/463
[#477]: https://github.com/jupyter-lsp/jupyterlab-lsp/pull/477
[#481]: https://github.com/jupyter-lsp/jupyterlab-lsp/pull/481

### `@krassowski/jupyterlab-lsp 3.0.0` (2021-01-06)

- features

  - support for JupyterLab 3.0 ([#452], [#402])

### `jupyter-lsp 1.0.0` (2021-01-06)

- features

  - support for JupyterLab 3.0 ([#452], [#402])

[#402]: https://github.com/jupyter-lsp/jupyterlab-lsp/issues/402
[#452]: https://github.com/jupyter-lsp/jupyterlab-lsp/issues/452

### `@krassowski/jupyterlab-lsp 2.1.2` (2021-01-02)

- features

  - highlights can now be auto-removed from the cells/editors on blur (set `removeOnBlur` to `true` in settings) ([#446])

- bug fixes
  - improved performance of completion and highlights by minimising the number of highlight requests and GUI redraws (token checking, debouncing, acting on a single response only) ([#433])
  - highlights now update after cell focus/blur events even if those do not trigger cursor movement ([#433])
  - trigger characters auto-invoke now works in continuous hinting mode again ([#434])

[#433]: https://github.com/jupyter-lsp/jupyterlab-lsp/issues/433
[#434]: https://github.com/jupyter-lsp/jupyterlab-lsp/issues/434
[#446]: https://github.com/jupyter-lsp/jupyterlab-lsp/issues/446

### `@krassowski/jupyterlab-lsp 2.1.1` (2020-12-15)

- bug fixes

  - fix crash "blank screen" caused by Mac command character included in jump-to schema file ([#429])

[#429]: https://github.com/jupyter-lsp/jupyterlab-lsp/issues/429

### `jupyter-lsp 0.9.3` (2020-12-13)

- features

  - the virtual documents' folder can be configured with `JP_LSP_VIRTUAL_DIR` or
    `LanguageServerManager.virtual_documents_dir`, with a potential benefit for
    JupyterHub installations (the default value remains _contents.root_dir_ / `.virtual_documents`)
    ([#416], thanks @fcollonval)

[#416]: https://github.com/jupyter-lsp/jupyterlab-lsp/issues/416

### `@krassowski/jupyterlab-lsp 2.1.0` (2020-12-13)

- features

  - added "click to jump" functionality (by default using <kbd>Alt</kbd> modifier) ([#423])
  - added "jump back" command, by default activated with <kbd>Alt</kbd> + <kbd>o</kbd> ([#423])
  - `.virtual_documents` location can now be customized ([#416])
  - tokens are now exported making them available for import from other extensions ([#414], thanks @martinRenou)

- bug fixes

  - context menu commands are now correctly registered where previously specific conditions were leading to race conditions ([#399], thanks @mnowacki-b)
  - handles characters that need escaping (spaces, non-ASCII characters) more
    robustly in files and folder names ([#403], thanks @bollwyvl and @avaissi)
  - moving cells now triggers the document update immediately leading to immediate diagnostics update ([#421])
  - changing cell type to `raw` or `markdown` and then back to `code` properly unbinds/binds event handlers and updates document ([#421])
  - pasted cells are added to the LSP document immediately, without the need for the user to enter them ([#421])
  - improved error message when language server cannot be found ([#413], thanks @martinRenou)
  - developer documentation got improved ([#412], thanks @karlaspuldaro)

[#399]: https://github.com/jupyter-lsp/jupyterlab-lsp/issues/399
[#403]: https://github.com/jupyter-lsp/jupyterlab-lsp/issues/403
[#412]: https://github.com/jupyter-lsp/jupyterlab-lsp/issues/412
[#413]: https://github.com/jupyter-lsp/jupyterlab-lsp/issues/413
[#414]: https://github.com/jupyter-lsp/jupyterlab-lsp/issues/414
[#421]: https://github.com/jupyter-lsp/jupyterlab-lsp/issues/421

### `@krassowski/code-jumpers 1.0.0` (2020-12-13)

- breaking changes
  - split away from `@krassowski/jupyterlab_go_to_definition`, renamed to `@krassowski/code-jumpers` ([#423]):
    - removed unused code
    - refactored history operations to track files and always use global location data
  - renamed `uri` to `contents_path` to help avoid programmer issues
    with characters requiring URI encoding ([#406])

[#406]: https://github.com/jupyter-lsp/jupyterlab-lsp/pull/406
[#423]: https://github.com/jupyter-lsp/jupyterlab-lsp/pull/423

### `@krassowski/jupyterlab-lsp 2.0.8` (2020-10-25)

- bug fixes

  - custom cell syntax highlighting is now properly removed when no longer needed ([#387])
  - the completer in continuous hinting now works well with the pasted text ([#389])
  - continuous hinting suggestions will no longer show up if the only hint is the same as the current token ([#391])
  - available options for hover modifier keys are now listed in the setting descriptions ([#377])

[#377]: https://github.com/jupyter-lsp/jupyterlab-lsp/issues/377
[#387]: https://github.com/jupyter-lsp/jupyterlab-lsp/issues/387
[#389]: https://github.com/jupyter-lsp/jupyterlab-lsp/issues/389
[#391]: https://github.com/jupyter-lsp/jupyterlab-lsp/issues/391

### `@krassowski/jupyterlab-lsp 2.0.7` (2020-09-18)

- bug fixes

  - fix syntax highlighting in hover tooltips and reduce unnecessary padding and margin ([#363])
  - greatly improve performance of hover action ([#363])
  - improve support for expanded hovers tooltips using deprecated API ([#363])
  - do not hide hover tooltips too eagerly (allowing selecting text/easy scrolling of longer tooltips) ([#363])

[#363]: https://github.com/jupyter-lsp/jupyterlab-lsp/issues/363

### `@krassowski/jupyterlab-lsp 2.0.6` (2020-09-15)

- bug fixes

  - fix syntax highlighting of %%language cells slowing down editing in notebooks ([#361])

[#361]: https://github.com/jupyter-lsp/jupyterlab-lsp/issues/361

### `@krassowski/jupyterlab-lsp 2.0.5` (2020-09-11)

- bug fixes

  - fix too aggressive overrides of IPython's pinfo (`?`) and pinfo2 (`??`) ([#352])

[#352]: https://github.com/jupyter-lsp/jupyterlab-lsp/issues/352

### `@krassowski/jupyterlab-lsp 2.0.4` (2020-09-11)

- bug fixes

  - improve code overrides for IPython line magics ([#346])
  - implement missing code overrides for IPython's pinfo (`?`) and pinfo2 (`??`) syntactic sugar ([#346])

[#346]: https://github.com/jupyter-lsp/jupyterlab-lsp/issues/346

### `@krassowski/jupyterlab-lsp 2.0.2` (2020-09-07)

- bug fixes

  - fix code overrides not being registered properly ([#340])

[#340]: https://github.com/jupyter-lsp/jupyterlab-lsp/issues/340

### `@krassowski/jupyterlab-lsp 2.0.1` (2020-09-07)

- bug fixes

  - bump version of lsp-ws-connection dependency to fix the LaTeX server issues (see [#337])

[#337]: https://github.com/jupyter-lsp/jupyterlab-lsp/issues/337

### `jupyter-lsp 0.9.2` (2020-09-03)

- autodetects the `sql` language server for `.sql` files ([#328][])
  - diagnostics are provided by `sqlint` which requires Node 11+
    to work well (in contrast to currently required Node 10+).

[#328]: https://github.com/jupyter-lsp/jupyterlab-lsp/pull/328

### `@krassowski/jupyterlab-lsp 2.0.0` (2020-09-03)

- features

  - support for JupyterLab 2.2 ([#301][])
  - completer now displays server-provided documentation,
    and a kernel icon for kernel suggestions without type information ([#301][])
  - add two icons themes for the completer (material and vscode) ([#322])
  - the documentation by the completer can be turned on or off ([#315])
  - continuous hinting (Hinterland mode) can be enabled in settings ([#315])
  - tokens in which the completer should not be triggered can be changed ([#315])
  - configuration for the following features is now exposed in the settings editor ([#318]):
    - diagnostics (display, filtering)
    - hover (modifier key)
  - rename operation status reporting got improved ([#318])
  - replaced the generic status icons with code check icon (coloured differently according to the status) ([#318])
  - added icons for all the features and their commands ([#318])
  - refactored the codebase with a new architecture which allows dynamic features, document widget adapter, and code editor registration ([#318])
  - the document in the connections list in the statusbar popover are now represented by easy-to-understand DocumentLocator (breadcrumbs) widget rather than an internal id ([bacc006])
  - syntax highlighting mode is adjusted to the language with the majority of the code in an editor ([#319])
  - copy diagnostics message and filter diagnostics from context menu of Diagnostic Panel ([#330])

- bug fixes

  - path-autocompletion issues were resolved upstream and this release adopts these changes
  - the missing caret and document connection icons were restored in the statusbar popover ([#318])
  - pressing "Cancel" rename during rename now correctly aborts the rename operation ([#318])
  - when a language server for a foreign document is not available an explanation is displayed (rather than the "Connecting..." status as before) ([4e5b2ad])
  - when jump target is not found a message is now shown instead of raising an exception ([00448d0])
  - fixed status message expiration and replacement ([8798f2d]), ([#329])
  - fixed some context command rank issues introduced after an attempt of migration to nulls ([#318])

[#301]: https://github.com/jupyter-lsp/jupyterlab-lsp/pull/301
[#315]: https://github.com/jupyter-lsp/jupyterlab-lsp/pull/315
[#318]: https://github.com/jupyter-lsp/jupyterlab-lsp/pull/318
[#319]: https://github.com/jupyter-lsp/jupyterlab-lsp/pull/319
[#322]: https://github.com/jupyter-lsp/jupyterlab-lsp/pull/322
[#329]: https://github.com/jupyter-lsp/jupyterlab-lsp/pull/329
[#330]: https://github.com/jupyter-lsp/jupyterlab-lsp/pull/330
[00448d0]: https://github.com/jupyter-lsp/jupyterlab-lsp/pull/318/commits/00448d0c55e7f9a1e7e0a5322f17610daac47dfe
[bacc006]: https://github.com/jupyter-lsp/jupyterlab-lsp/pull/318/commits/bacc0066da0727ff7397574914bf0401e4d8f7cb
[4e5b2ad]: https://github.com/jupyter-lsp/jupyterlab-lsp/pull/318/commits/4e5b2adf655120458cc8be4b453fe9a78c98e061
[8798f2d]: https://github.com/jupyter-lsp/jupyterlab-lsp/pull/318/commits/8798f2dcfd28da10a2b8d8f648974111caa52307

### `@krassowski/jupyterlab-lsp 1.1.2` (2020-08-05)

- bug fixes

  - emits console warnings instead of throwing errors in hover handlers and connections ([#299][], [#300][])
  - improve URL checks in message handling to enable LaTeX diagnostics to work when configured ([#288][])

[#299]: https://github.com/jupyter-lsp/jupyterlab-lsp/pull/299
[#300]: https://github.com/jupyter-lsp/jupyterlab-lsp/pull/300

### `jupyter-lsp 0.9.1` (2020-08-05)

- autodetects the `texlab` language server for `.tex` files ([#288][])
  - diagnostics _should_ be provided by `chktex` on save, but don't yet appear,
    but can be configured through the Advanced Settings Editor to appear on save or change

[#288]: https://github.com/jupyter-lsp/jupyterlab-lsp/issues/288

### `@krassowski/jupyterlab-lsp 1.1.0` (2020-07-20)

- features

  - language servers can now be configured from the Advanced Settings Editor ([#245][])

- bug fixes

  - fixes currently-highlighted token in dark editor themes against light lab theme
    (and vice versa) ([#195][])
  - restores sorting order-indicating caret icons in diagnostics panel table ([#261][])
  - handles document open and change operation ordering more predictably ([#284][])
  - fixes some pyflakes issues caused by line magics substitution ([#293][])
  - updated the link to the documentation of language servers ([#294][])

[#195]: https://github.com/jupyter-lsp/jupyterlab-lsp/issues/195
[#261]: https://github.com/jupyter-lsp/jupyterlab-lsp/issues/261
[#293]: https://github.com/jupyter-lsp/jupyterlab-lsp/pull/293
[#294]: https://github.com/jupyter-lsp/jupyterlab-lsp/pull/294

### `jupyter-lsp 0.9.0` (2020-07-20)

- features

  - language servers can now be configured from the Advanced Settings Editor ([#245][])

- bug fixes

  - handles document open and change operation ordering more predictably ([#284][])

### `lsp-ws-connection 0.5.0` (2020-07-20)

- features

  - language servers can now be configured from the Advanced Settings Editor ([#245][])

- bug fixes

  - handles document open and change operation ordering more predictably ([#284][])

[#245]: https://github.com/jupyter-lsp/jupyterlab-lsp/pull/245
[#284]: https://github.com/jupyter-lsp/jupyterlab-lsp/pull/284

### `@krassowski/jupyterlab-lsp 1.0.0` (2020-03-14)

- features

  - supports JupyterLab 2.0

### `@krassowski/jupyterlab_go_to_definition 1.0.0` (2020-03-14)

- features

  - supports JupyterLab 2.0

### `@krassowski/jupyterlab-lsp 0.8.0` (2020-03-12)

- features

  - opens a maximum of one WebSocket per language server ([#165][], [#199][])
  - lazy-loads language server protocol machinery ([#165][])
  - waits much longer for slow-starting language servers ([#165][])
  - cleans up documents, handlers, events, and signals more aggressively ([#165][])
  - ignores malformed diagnostic ranges, enabling markdown support ([#165][])
  - passes tests on Python 3.8 on Windows ([#165][])
  - improves support for rpy2 magic cells with parameters (
    [#206](https://github.com/jupyter-lsp/jupyterlab-lsp/pull/206)
    )

- bug fixes

  - reports files are open only after installing all handlers to avoid missing messages ([#201][])

[#201]: https://github.com/jupyter-lsp/jupyterlab-lsp/issues/201

### `lsp-ws-connection 0.4.0` (2020-03-12)

- breaking changes

  - no longer assumes one document per connection ([#165][])
  - requires documents be opened explicitly ([#165][])
  - use of the `eventEmitter` pattern mostly deprecated in favor of `Promise`s
    ([#165][])

[#165]: https://github.com/jupyter-lsp/jupyterlab-lsp/pull/165

### `jupyter-lsp 0.8.0` (2020-03-12)

- breaking changes

  - websockets are now serviced by implementation key, rather than language
    under `lsp/ws/<server key>` ([#199][])
  - introduces schema version `2`, reporting status by server at `lsp/status` ([#199][])

- bugfixes:
  - handles language server reading/writing and shadow file operations in threads ([#199][])

[#199]: https://github.com/jupyter-lsp/jupyterlab-lsp/pull/199

### `jupyter-lsp 0.7.0`

- bugfixes
  - didSave no longer causes unwanted messages in logs (
    [#187](https://github.com/jupyter-lsp/jupyterlab-lsp/pull/187)
    )

### `@krassowski/jupyterlab-lsp 0.7.1`

- features

  - users can now choose which columns to display
    in the diagnostic panel, using a context menu action (
    [#159](https://github.com/jupyter-lsp/jupyterlab-lsp/pull/159)
    )
  - start the diagnostics panel docked at the bottom and improve
    the re-spawning of the diagnostics panel (
    [#166](https://github.com/jupyter-lsp/jupyterlab-lsp/pull/166)
    )

- bugfixes

  - fixed various small bugs in the completer (
    [#162](https://github.com/jupyter-lsp/jupyterlab-lsp/pull/162)
    )
  - fix documentation display in signature for LSP servers which
    return MarkupContent (
    [#164](https://github.com/jupyter-lsp/jupyterlab-lsp/pull/164)
    )

### `lsp-ws-connection 0.3.1`

- added `sendSaved()` method (textDocument/didSave) (
  [#147](https://github.com/jupyter-lsp/jupyterlab-lsp/pull/147)
  )
- fixed `getSignatureHelp()` off-by-one error (
  [#140](https://github.com/jupyter-lsp/jupyterlab-lsp/pull/140)
  )

### `@krassowski/jupyterlab-lsp 0.7.0`

- features

  - reduced space taken up by the statusbar indicator (
    [#106](https://github.com/jupyter-lsp/jupyterlab-lsp/pull/106)
    )
  - implemented statusbar popover with connections statuses (
    [#106](https://github.com/jupyter-lsp/jupyterlab-lsp/pull/106)
    )
  - generates types for server data responses from JSON schema (
    [#110](https://github.com/jupyter-lsp/jupyterlab-lsp/pull/110)
    )
  - added 'rename' function for notebooks, using shadow filesystem (
    [#115](https://github.com/jupyter-lsp/jupyterlab-lsp/pull/115)
    )
  - added a UX workaround for rope rename issues when there is a
    SyntaxError in the Python code (
    [#127](https://github.com/jupyter-lsp/jupyterlab-lsp/pull/127)
    )
  - added a widget panel with diagnostics (inspections), allowing to
    sort and explore diagnostics, and to go to the respective location
    in code (with a click); accessible from the context menu (
    [#129](https://github.com/jupyter-lsp/jupyterlab-lsp/pull/129)
    )
  - all commands are now accessible from the command palette (
    [#142](https://github.com/jupyter-lsp/jupyterlab-lsp/pull/142)
    )
  - bash LSP now also covers `%%bash` magic cell in addition to `%%sh` (
    [#144](https://github.com/jupyter-lsp/jupyterlab-lsp/pull/144)
    )
  - rpy2 magics received enhanced support for argument parsing
    in both parent Python document (re-written overrides) and
    exctracted R documents (improved foreign code extractor) (
    [#148](https://github.com/jupyter-lsp/jupyterlab-lsp/pull/148),
    [#153](https://github.com/jupyter-lsp/jupyterlab-lsp/pull/153)
    )
  - console logs can now easily be redirected to a floating console
    windows for debugging of the browser tests (see CONTRIBUTING.md)

- bugfixes
  - diagnostics in foreign documents are now correctly updated (
    [133fd3d](https://github.com/jupyter-lsp/jupyterlab-lsp/pull/129/commits/133fd3d71401c7e5affc0a8637ee157de65bef62)
    )
  - diagnostics are now always correctly displayed in the document they were intended for
  - the workaround for relative root path is now also applied on Mac (
    [#139](https://github.com/jupyter-lsp/jupyterlab-lsp/pull/139)
    )
  - fixed LSP of R in Python (`%%R` magic cell from rpy2) (
    [#144](https://github.com/jupyter-lsp/jupyterlab-lsp/pull/144)
    )
  - completion now work properly when the kernel is shut down (
    [#146](https://github.com/jupyter-lsp/jupyterlab-lsp/pull/146)
    )
  - a lowercase completion option selected from an uppercase token
    will now correctly substitute the incomplete token (
    [#143](https://github.com/jupyter-lsp/jupyterlab-lsp/pull/143)
    )
  - `didSave()` is emitted on file save, enabling the workaround
    used by R language server to lazily load `library(tidyverse)` (
    [#95](https://github.com/jupyter-lsp/jupyterlab-lsp/pull/95),
    [#147](https://github.com/jupyter-lsp/jupyterlab-lsp/pull/147),
    )
  - signature feature is now correctly working in notebooks (
    [#140](https://github.com/jupyter-lsp/jupyterlab-lsp/pull/140)
    )

### `lsp-ws-connection 0.3.0`

- infrastructure
  - brought into monorepo [#107](https://github.com/jupyter-lsp/jupyterlab-lsp/pull/107)
- dev
  - allows `initializeParams` to be overloaded by subclasses
  - adopts
    - typescript 3.7
    - prettier
    - tslint
  - added initialization checks before executing sendChange to comply
    with LSP specs [#115](https://github.com/jupyter-lsp/jupyterlab-lsp/pull/115)

### `jupyter-lsp 0.7.0b0`

- features
  - adds a language server status endpoint (
    [#81](https://github.com/jupyter-lsp/jupyterlab-lsp/pull/81)
    )
  - adds more descriptive information to the language server spec (
    [#90](https://github.com/jupyter-lsp/jupyterlab-lsp/pulls/100)
    )
  - adds an extensible listener API (
    [#99](https://github.com/jupyter-lsp/jupyterlab-lsp/issues/99),
    [#100](https://github.com/jupyter-lsp/jupyterlab-lsp/pulls/100)
    )

### `@krassowski/jupyterlab-lsp 0.6.1`

- features
  - adds an indicator to the statusbar
  - and many other improvements, see the [release notes](https://github.com/jupyter-lsp/jupyterlab-lsp/releases/tag/v0.6.1)
- dependencies
  - removes unused npm dependencies

### `@krassowski/jupyterlab-lsp 0.6.0`

- features
  - allows "rename" action in file editor
- bugfixes
  - handles some non-standard diagnostic responses
- testing
  - adds browser-based testing for file editor
- dependencies
  - requires `jupyter-lsp`

### `jupyter-lsp 0.6.0b0`

- features
  - starts language servers on demand
  - accepts configuration via Jupyter config system (traitlets) and python
    `entry_point`s
  - autodetects language servers for bash, CSS, LESS, SASS, Dockerfile, YAML, JS,
    TypeScript, JSX, TSX, JSON, YAML<|MERGE_RESOLUTION|>--- conflicted
+++ resolved
@@ -1,13 +1,12 @@
 ## Changelog
 
-<<<<<<< HEAD
-### `@krassowski/jupyterlab-lsp 3.10.0` (unreleased)
+### `@krassowski/jupyterlab-lsp 3.10.2` (unreleased)
 
 - improvements:
   - add support for language servers that can (only) communicate through TCP rather than stdio (there is no support yet for servers already running on another machine and/or port) [(#636)]
 
 [#636]: https://github.com/krassowski/jupyterlab-lsp/pull/636
-=======
+
 ### `@krassowski/jupyterlab-lsp 3.10.1` (2022-03-21)
 
 - bug fixes:
@@ -98,7 +97,6 @@
 
 [#702]: https://github.com/jupyter-lsp/jupyterlab-lsp/pull/702
 [#713]: https://github.com/jupyter-lsp/jupyterlab-lsp/pull/713
->>>>>>> 148f8684
 
 ### `@krassowski/jupyterlab-lsp 3.9.1` (2021-10-24)
 
