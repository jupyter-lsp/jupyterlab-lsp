<<<<<<< HEAD
name: Test

=======
name: tests
>>>>>>> a8c4d906
on:
  push:
    branches:
      - master
  pull_request:
    branches:
      - master

defaults:
  run:
    shell: bash -l {0}

env:
  # TODO extract these from files instead
  PY_JLSP_VERSION: 0.9.2
  JS_JLLSP_VERSION: 2.0.2
  JS_JLG2D_VERSION: 1.0.0

  PYTHONUNBUFFERED: 1
  ATEST_RETRIES: 3

  LINKED_EXTENSIONS: >-
    packages/lsp-ws-connection
    packages/jupyterlab-go-to-definition
    packages/completion-theme
    packages/theme-vscode
    packages/theme-material

jobs:
  acceptance:
    runs-on: ${{ matrix.os }}
    name: ${{ matrix.os }}, Python ${{ matrix.python }}, Node ${{ matrix.nodejs }}
    strategy:
      matrix:
        python: ['3.6', '3.7', '3.8']
        os: [ubuntu-16.04, macos-10.14, vs2017-win2016]
<<<<<<< HEAD
        nodejs: ['10', '13']
        lab: ['2.2']
=======
        lab: ['>=2.2.0,<3.0.0a0']
        include:
          # if using 3.6, use an old node
          - python: 3.6
            # Node 10 end-of-life: April 2021
            nodejs: '>=10,<11.0.0.a0'
          # if using 3.7, use newer node, etc...
          - python: 3.7
            # Node 12 end-of-life: April 2022
            nodejs: '>=12,<13.0.0.a0'
          - python: 3.8
            # Node 14 end-of-life: April 2023
            # TODO Node 13 is no longer supported
            nodejs: '>=13,<14.0.0.a0'
>>>>>>> a8c4d906

    steps:
      - uses: actions/checkout@v2

<<<<<<< HEAD
=======
      - name: Set JupyterLab and Node versions
        uses: cschleiden/replace-tokens@v1
        with:
          tokenPrefix: '{'
          tokenSuffix: '}'
          files: '["requirements/github-actions.yml"]'
        env:
          lab: '${{ matrix.lab }}'
          nodejs: '${{ matrix.nodejs }}'

      - name: Cache conda
        uses: actions/cache@v1
        env:
          # Increase this value to reset cache if requirements/github-actions.yml has not changed
          CACHE_NUMBER: 0
        with:
          path: ~/conda_pkgs_dir
          key: ${{ matrix.os }}-${{ matrix.python }}-conda-${{ env.CACHE_NUMBER }}-${{ hashFiles('requirements/github-actions.yml') }}

>>>>>>> a8c4d906
      - name: Set up Python and conda
        uses: goanpeca/setup-miniconda@v1
        with:
          activate-environment: jupyterlab-lsp
<<<<<<< HEAD
          auto-activate-base: true
          auto-update-conda: false
          environment-file: requirements/lock.yml
          python-version: ${{ matrix.python }}
=======
          environment-file: requirements/github-actions.yml
          auto-update-conda: true
          use-only-tar-bz2: true # needs to be set for caching to work properly

      - name: Install pip dependencies
        run: pip install pytest-github-actions-annotate-failures
>>>>>>> a8c4d906

      - name: create test env from lock file
        run: |
          conda create --yes --name jupyterlab-lsp --file .github/conda.locks/conda.${{ matrix.os }}-${{ matrix.python }}-${{ matrix.nodejs }}-${{ matrix.lab }}.lock

      - name: Cache yarn
        uses: actions/cache@v1
        with:
          path: .yarn-packages
          key: yarn-${{ runner.os }}-${{ hashFiles('yarn.lock') }}
          restore-keys: |
            yarn-${{ runner.os }}-
            yarn-

      - name: Install npm dependencies
        run: jlpm

      - name: Build the extension
        run: jlpm build

      - name: Build python distributions
        run: python setup.py sdist bdist_wheel

      - name: Build npm bundles
        run: jlpm lerna run bundle

      - name: Install python wheel
        run: cd dist && python -m pip install jupyter_lsp-${{ env.PY_JLSP_VERSION }}-py3-none-any.whl --no-deps

      - name: Find out jedi cache location
        run: python -c 'import jedi; print("::set-env name=JEDI_CACHE_DIR::" + jedi.settings.cache_directory)'

      - name: Cache jedi cache
        uses: actions/cache@v1
        with:
          path: ${{ env.JEDI_CACHE_DIR }}
          key: jedi-${{ matrix.os }}-${{ hashFiles('scripts/jedi_cache.py') }}-${{ hashFiles('requirements/github-actions.yml') }}

      - name: Warm up jedi cache
        run: python scripts/jedi_cache.py

      - name: Cache tectonic cache
        uses: actions/cache@v2
        with:
          # locations for: Linux, MacOS, Windows
          path: |
            ~/.cache/Tectonic
            ~/Library/Caches/Tectonic
            %LOCALAPPDATA%/TectonicProject/Tectonic
          key: ${{ runner.os }}-${{ hashFiles('scripts/tectonic_cache.py') }}

      - name: Warm up tectonic cache
        run: python scripts/tectonic_cache.py

      - name: Run frontend unit tests
        run: jlpm test

      #  js_cov_packages:
      #    - jupyterlab-go-to-definition
      #    - jupyterlab-lsp

      #- task: PublishTestResults@2
      #  name: publish frontend test results
      #  inputs:
      #    testResultsFiles: packages/**/junit.xml
      #    testRunTitle: 'Jest ${{ env.name }}${{ python.name }}'
      #    mergeTestResults: true
      #  condition: always()

      #- ${{ each js_package in parameters.js_cov_packages }}:
      #    - task: PublishCodeCoverageResults@1
      #      name: 'publish ${{ js_package }} coverage'
      #      inputs:
      #        codeCoverageTool: Cobertura
      #        summaryFileLocation: 'packages/${{ js_package }}/coverage/cobertura-coverage.xml'
      #      condition: always()

      - name: List server extensions
        run: jupyter serverextension list

      - name: Run python tests
        run: python scripts/utest.py

      - name: Install support packages
        run: jupyter labextension link --debug --no-build ${{ env.LINKED_EXTENSIONS }}

      - name: Install labextensions
        run: jupyter labextension install --debug --no-build packages/jupyterlab-lsp/krassowski-jupyterlab-lsp-${{ env.JS_JLLSP_VERSION }}.tgz

      - name: List labextensions before build
        run: jupyter labextension list

      - name: Build lab
        run: jupyter lab build --debug --dev-build=False --minimize=True

      - name: List labextensions after build
        run: jupyter labextension list

      - name: Run browser tests
        run: python scripts/atest.py --exclude expect:fail

      #- task: PublishTestResults@2
      #  name: publish browser test results
      #  inputs:
      #    testResultsFiles: atest/output/*.xunit.xml
      #    testRunTitle: 'Robot ${{ env.name }}${{ python.name }}'
      #    mergeTestResults: true
      #  condition: always()

      - name: Publish browser test output
        uses: actions/upload-artifact@v2
        with:
          name: ${{ job.status }} Robot ${{ matrix.os }} Python ${{ matrix.python }} ${{ github.run_number }}
          path: ./atest/output
        if: always()<|MERGE_RESOLUTION|>--- conflicted
+++ resolved
@@ -1,9 +1,5 @@
-<<<<<<< HEAD
-name: Test
+name: tests
 
-=======
-name: tests
->>>>>>> a8c4d906
 on:
   push:
     branches:
@@ -35,77 +31,52 @@
 jobs:
   acceptance:
     runs-on: ${{ matrix.os }}
-    name: ${{ matrix.os }}, Python ${{ matrix.python }}, Node ${{ matrix.nodejs }}
+    name: ${{ matrix.os }}, Python ${{ matrix.python }}
     strategy:
       matrix:
-        python: ['3.6', '3.7', '3.8']
-        os: [ubuntu-16.04, macos-10.14, vs2017-win2016]
-<<<<<<< HEAD
-        nodejs: ['10', '13']
-        lab: ['2.2']
-=======
-        lab: ['>=2.2.0,<3.0.0a0']
+        python:
+          - '3.6'
+          - '3.7'
+          - '3.8'
+        platform:
+          - linux-64
+          - osx-64
+          - win-64
+        lab:
+          - '2.2'
         include:
-          # if using 3.6, use an old node
-          - python: 3.6
-            # Node 10 end-of-life: April 2021
-            nodejs: '>=10,<11.0.0.a0'
-          # if using 3.7, use newer node, etc...
-          - python: 3.7
-            # Node 12 end-of-life: April 2022
-            nodejs: '>=12,<13.0.0.a0'
-          - python: 3.8
-            # Node 14 end-of-life: April 2023
-            # TODO Node 13 is no longer supported
-            nodejs: '>=13,<14.0.0.a0'
->>>>>>> a8c4d906
+          # representative platforms
+          - platform: linux-64
+            os: ubuntu-16.04
+          - platform: osx-64
+            os: macos-10.14
+          - platform: win-64
+            os: vs2017-win2016
+          # Node 10 end-of-life: April 2021
+          - python: '3.6'
+            nodejs: '10'
+          # Node 12 end-of-life: April 2022
+          - python: '3.7'
+            nodejs: '12'
+          # Node 14 end-of-life: April 2023
+          - python: '3.8'
+            nodejs: '14'
 
     steps:
       - uses: actions/checkout@v2
 
-<<<<<<< HEAD
-=======
-      - name: Set JupyterLab and Node versions
-        uses: cschleiden/replace-tokens@v1
-        with:
-          tokenPrefix: '{'
-          tokenSuffix: '}'
-          files: '["requirements/github-actions.yml"]'
-        env:
-          lab: '${{ matrix.lab }}'
-          nodejs: '${{ matrix.nodejs }}'
-
-      - name: Cache conda
-        uses: actions/cache@v1
-        env:
-          # Increase this value to reset cache if requirements/github-actions.yml has not changed
-          CACHE_NUMBER: 0
-        with:
-          path: ~/conda_pkgs_dir
-          key: ${{ matrix.os }}-${{ matrix.python }}-conda-${{ env.CACHE_NUMBER }}-${{ hashFiles('requirements/github-actions.yml') }}
-
->>>>>>> a8c4d906
-      - name: Set up Python and conda
+      - name: Set up conda env
         uses: goanpeca/setup-miniconda@v1
         with:
           activate-environment: jupyterlab-lsp
-<<<<<<< HEAD
           auto-activate-base: true
           auto-update-conda: false
-          environment-file: requirements/lock.yml
+          environment-file: requirements/minimal.yml
           python-version: ${{ matrix.python }}
-=======
-          environment-file: requirements/github-actions.yml
-          auto-update-conda: true
-          use-only-tar-bz2: true # needs to be set for caching to work properly
 
-      - name: Install pip dependencies
-        run: pip install pytest-github-actions-annotate-failures
->>>>>>> a8c4d906
-
-      - name: create test env from lock file
+      - name: Overwrite conda env from lockfile
         run: |
-          conda create --yes --name jupyterlab-lsp --file .github/conda.locks/conda.${{ matrix.os }}-${{ matrix.python }}-${{ matrix.nodejs }}-${{ matrix.lab }}.lock
+          conda create --yes --name jupyterlab-lsp --file .github/conda.locks/conda.test.${{ matrix.platform }}-${{ matrix.python }}-${{ matrix.lab }}.lock
 
       - name: Cache yarn
         uses: actions/cache@v1
